---
title: Config Options for elm
sidebar_label: elm
---

| Option | Description | Values | Default |
<<<<<<< HEAD
| ------ | ----------- | ------ | ------- |
=======
| ------ | ----------- | ------ | ------- |
|elmEnableCustomBasePaths|Enable setting the base path for each request| |false|
|elmEnableHttpRequestTrackers|Enable adding a tracker to each http request| |false|
|elmPrefixCustomTypeVariants|Prefix custom type variants| |false|
|elmVersion|Elm version: 0.18, 0.19|<dl><dt>**0.19**</dt><dd>Elm 0.19</dd><dt>**0.18**</dt><dd>Elm 0.18</dd><dl>|0.19|

## IMPORT MAPPING

| Type/Alias | Imports |
| ---------- | ------- |


## INSTANTIATION TYPES

| Type/Alias | Instantiated By |
| ---------- | --------------- |
|array|List|
|map|Dict|


## LANGUAGE PRIMITIVES

<ul data-columns="2" style="list-style-type: disc;-webkit-columns:2;-moz-columns:2;columns:2;-moz-column-fill:auto;column-fill:auto"><li>Bool</li>
<li>Dict</li>
<li>Float</li>
<li>Int</li>
<li>List</li>
<li>String</li>
</ul>

## RESERVED WORDS

<ul data-columns="2" style="list-style-type: disc;-webkit-columns:2;-moz-columns:2;columns:2;-moz-column-fill:auto;column-fill:auto"><li>as</li>
<li>case</li>
<li>else</li>
<li>exposing</li>
<li>if</li>
<li>import</li>
<li>in</li>
<li>let</li>
<li>module</li>
<li>of</li>
<li>port</li>
<li>then</li>
<li>type</li>
<li>where</li>
</ul>
>>>>>>> 04af5e04
<|MERGE_RESOLUTION|>--- conflicted
+++ resolved
@@ -4,14 +4,7 @@
 ---
 
 | Option | Description | Values | Default |
-<<<<<<< HEAD
 | ------ | ----------- | ------ | ------- |
-=======
-| ------ | ----------- | ------ | ------- |
-|elmEnableCustomBasePaths|Enable setting the base path for each request| |false|
-|elmEnableHttpRequestTrackers|Enable adding a tracker to each http request| |false|
-|elmPrefixCustomTypeVariants|Prefix custom type variants| |false|
-|elmVersion|Elm version: 0.18, 0.19|<dl><dt>**0.19**</dt><dd>Elm 0.19</dd><dt>**0.18**</dt><dd>Elm 0.18</dd><dl>|0.19|
 
 ## IMPORT MAPPING
 
@@ -53,5 +46,4 @@
 <li>then</li>
 <li>type</li>
 <li>where</li>
-</ul>
->>>>>>> 04af5e04
+</ul>