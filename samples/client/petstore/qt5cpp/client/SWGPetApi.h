/**
 * Swagger Petstore
 * This is a sample server Petstore server.  You can find out more about Swagger at [http://swagger.io](http://swagger.io) or on [irc.freenode.net, #swagger](http://swagger.io/irc/).  For this sample, you can use the api key `special-key` to test the authorization filters.
 *
 * OpenAPI spec version: 1.0.0
 * Contact: apiteam@swagger.io
 *
 * NOTE: This class is auto generated by the swagger code generator program.
 * https://github.com/swagger-api/swagger-codegen.git
 * Do not edit the class manually.
 */

#ifndef _SWG_SWGPetApi_H_
#define _SWG_SWGPetApi_H_

#include "SWGHttpRequest.h"

#include "ApiResponse.h"
#include "Pet.h"
#include <QString>
#include "SWGApiResponse.h"
#include "SWGHttpRequest.h"

#include <QObject>

namespace Swagger {

class SWGPetApi: public QObject {
    Q_OBJECT

public:
    SWGPetApi();
    SWGPetApi(QString host, QString basePath);
    ~SWGPetApi();

    QString host;
    QString basePath;

    void addPet(Pet body);
    void deletePet(qint64 pet_id, QString* api_key);
    void findPetsByStatus(QList<QString*>* status);
    void findPetsByTags(QList<QString*>* tags);
    void getPetById(qint64 pet_id);
<<<<<<< HEAD
    void updatePet(Pet body);
=======
    void updatePet(SWGPet body);
>>>>>>> origin/master
    void updatePetWithForm(qint64 pet_id, QString* name, QString* status);
    void uploadFile(qint64 pet_id, QString* additional_metadata, SWGHttpRequestInputFileElement* file);
    
private:
    void addPetCallback (HttpRequestWorker * worker);
    void deletePetCallback (HttpRequestWorker * worker);
    void findPetsByStatusCallback (HttpRequestWorker * worker);
    void findPetsByTagsCallback (HttpRequestWorker * worker);
    void getPetByIdCallback (HttpRequestWorker * worker);
    void updatePetCallback (HttpRequestWorker * worker);
    void updatePetWithFormCallback (HttpRequestWorker * worker);
    void uploadFileCallback (HttpRequestWorker * worker);
    
signals:
    void addPetSignal();
    void deletePetSignal();
    void findPetsByStatusSignal(QList<Pet*>* summary);
    void findPetsByTagsSignal(QList<Pet*>* summary);
    void getPetByIdSignal(Pet* summary);
    void updatePetSignal();
    void updatePetWithFormSignal();
<<<<<<< HEAD
    void uploadFileSignal(ApiResponse* summary);
=======
    void uploadFileSignal(SWGApiResponse* summary);
>>>>>>> origin/master
    
    void addPetSignalE(QNetworkReply::NetworkError error_type, QString& error_str);
    void deletePetSignalE(QNetworkReply::NetworkError error_type, QString& error_str);
    void findPetsByStatusSignalE(QList<SWGPet*>* summary, QNetworkReply::NetworkError error_type, QString& error_str);
    void findPetsByTagsSignalE(QList<SWGPet*>* summary, QNetworkReply::NetworkError error_type, QString& error_str);
    void getPetByIdSignalE(SWGPet* summary, QNetworkReply::NetworkError error_type, QString& error_str);
    void updatePetSignalE(QNetworkReply::NetworkError error_type, QString& error_str);
    void updatePetWithFormSignalE(QNetworkReply::NetworkError error_type, QString& error_str);
    void uploadFileSignalE(SWGApiResponse* summary, QNetworkReply::NetworkError error_type, QString& error_str);
    
};

}
#endif<|MERGE_RESOLUTION|>--- conflicted
+++ resolved
@@ -18,7 +18,6 @@
 #include "ApiResponse.h"
 #include "Pet.h"
 #include <QString>
-#include "SWGApiResponse.h"
 #include "SWGHttpRequest.h"
 
 #include <QObject>
@@ -41,11 +40,7 @@
     void findPetsByStatus(QList<QString*>* status);
     void findPetsByTags(QList<QString*>* tags);
     void getPetById(qint64 pet_id);
-<<<<<<< HEAD
     void updatePet(Pet body);
-=======
-    void updatePet(SWGPet body);
->>>>>>> origin/master
     void updatePetWithForm(qint64 pet_id, QString* name, QString* status);
     void uploadFile(qint64 pet_id, QString* additional_metadata, SWGHttpRequestInputFileElement* file);
     
@@ -67,20 +62,16 @@
     void getPetByIdSignal(Pet* summary);
     void updatePetSignal();
     void updatePetWithFormSignal();
-<<<<<<< HEAD
     void uploadFileSignal(ApiResponse* summary);
-=======
-    void uploadFileSignal(SWGApiResponse* summary);
->>>>>>> origin/master
     
     void addPetSignalE(QNetworkReply::NetworkError error_type, QString& error_str);
     void deletePetSignalE(QNetworkReply::NetworkError error_type, QString& error_str);
-    void findPetsByStatusSignalE(QList<SWGPet*>* summary, QNetworkReply::NetworkError error_type, QString& error_str);
-    void findPetsByTagsSignalE(QList<SWGPet*>* summary, QNetworkReply::NetworkError error_type, QString& error_str);
-    void getPetByIdSignalE(SWGPet* summary, QNetworkReply::NetworkError error_type, QString& error_str);
+    void findPetsByStatusSignalE(QList<Pet*>* summary, QNetworkReply::NetworkError error_type, QString& error_str);
+    void findPetsByTagsSignalE(QList<Pet*>* summary, QNetworkReply::NetworkError error_type, QString& error_str);
+    void getPetByIdSignalE(Pet* summary, QNetworkReply::NetworkError error_type, QString& error_str);
     void updatePetSignalE(QNetworkReply::NetworkError error_type, QString& error_str);
     void updatePetWithFormSignalE(QNetworkReply::NetworkError error_type, QString& error_str);
-    void uploadFileSignalE(SWGApiResponse* summary, QNetworkReply::NetworkError error_type, QString& error_str);
+    void uploadFileSignalE(ApiResponse* summary, QNetworkReply::NetworkError error_type, QString& error_str);
     
 };
 
