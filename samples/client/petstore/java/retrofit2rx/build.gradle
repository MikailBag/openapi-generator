--- conflicted
+++ resolved
@@ -98,13 +98,8 @@
     retrofit_version = "2.2.0"
     swagger_annotations_version = "1.5.12"
     junit_version = "4.12"
-<<<<<<< HEAD
-    rx_java_version = "1.1.3"
+    rx_java_version = "1.2.9"
     threetenbp_version = "1.3.2"
-=======
-    rx_java_version = "1.2.9"
-    jodatime_version = "2.9.4"
->>>>>>> b91ff652
 }
 
 dependencies {
