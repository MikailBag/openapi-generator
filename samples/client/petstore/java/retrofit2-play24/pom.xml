<project xmlns="http://maven.apache.org/POM/4.0.0" xmlns:xsi="http://www.w3.org/2001/XMLSchema-instance"
  xsi:schemaLocation="http://maven.apache.org/POM/4.0.0 http://maven.apache.org/maven-v4_0_0.xsd">
  <modelVersion>4.0.0</modelVersion>
  <groupId>io.swagger</groupId>
  <artifactId>swagger-java-client</artifactId>
  <packaging>jar</packaging>
  <name>swagger-java-client</name>
  <version>1.0.0</version>
  <url>https://github.com/swagger-api/swagger-codegen</url>
  <description>Swagger Java</description>
  <scm>
    <connection>scm:git:git@github.com:swagger-api/swagger-codegen.git</connection>
    <developerConnection>scm:git:git@github.com:swagger-api/swagger-codegen.git</developerConnection>
    <url>https://github.com/swagger-api/swagger-codegen</url>
  </scm>
  <prerequisites>
    <maven>2.2.0</maven>
  </prerequisites>

  <licenses>
    <license>
      <name>Unlicense</name>
      <url>http://www.apache.org/licenses/LICENSE-2.0.html</url>
      <distribution>repo</distribution>
    </license>
  </licenses>

  <developers>
    <developer>
      <name>Swagger</name>
      <email>apiteam@swagger.io</email>
      <organization>Swagger</organization>
      <organizationUrl>http://swagger.io</organizationUrl>
    </developer>
  </developers>

  <build>
    <plugins>
      <plugin>
        <groupId>org.apache.maven.plugins</groupId>
        <artifactId>maven-surefire-plugin</artifactId>
        <version>2.12</version>
        <configuration>
          <systemProperties>
            <property>
              <name>loggerPath</name>
              <value>conf/log4j.properties</value>
            </property>
          </systemProperties>
          <argLine>-Xms512m -Xmx1500m</argLine>
          <parallel>methods</parallel>
          <forkMode>pertest</forkMode>
        </configuration>
      </plugin>
      <plugin>
        <artifactId>maven-dependency-plugin</artifactId>
        <executions>
          <execution>
            <phase>package</phase>
            <goals>
              <goal>copy-dependencies</goal>
            </goals>
            <configuration>
              <outputDirectory>${project.build.directory}/lib</outputDirectory>
            </configuration>
          </execution>
        </executions>
      </plugin>

      <!-- attach test jar -->
      <plugin>
        <groupId>org.apache.maven.plugins</groupId>
        <artifactId>maven-jar-plugin</artifactId>
        <version>2.2</version>
        <executions>
          <execution>
            <goals>
              <goal>jar</goal>
              <goal>test-jar</goal>
            </goals>
          </execution>
        </executions>
        <configuration>
        </configuration>
      </plugin>

      <plugin>
        <groupId>org.codehaus.mojo</groupId>
        <artifactId>build-helper-maven-plugin</artifactId>
        <version>1.10</version>
        <executions>
          <execution>
            <id>add_sources</id>
            <phase>generate-sources</phase>
            <goals>
              <goal>add-source</goal>
            </goals>
            <configuration>
              <sources>
                <source>src/main/java</source>
              </sources>
            </configuration>
          </execution>
          <execution>
            <id>add_test_sources</id>
            <phase>generate-test-sources</phase>
            <goals>
              <goal>add-test-source</goal>
            </goals>
            <configuration>
              <sources>
                <source>src/test/java</source>
              </sources>
            </configuration>
          </execution>
        </executions>
      </plugin>
      <plugin>
        <groupId>org.apache.maven.plugins</groupId>
        <artifactId>maven-javadoc-plugin</artifactId>
        <version>2.10.4</version>
        <executions>
          <execution>
            <id>attach-javadocs</id>
            <goals>
              <goal>jar</goal>
            </goals>
          </execution>
        </executions>
      </plugin>
      <plugin>
        <groupId>org.apache.maven.plugins</groupId>
        <artifactId>maven-source-plugin</artifactId>
        <version>2.2.1</version>
        <executions>
          <execution>
            <id>attach-sources</id>
            <goals>
              <goal>jar-no-fork</goal>
            </goals>
          </execution>
        </executions>
      </plugin>
    </plugins>
  </build>

<<<<<<< HEAD
  <profiles>
    <profile>
      <id>sign-artifacts</id>
      <build>
        <plugins>
          <plugin>
            <groupId>org.apache.maven.plugins</groupId>
            <artifactId>maven-gpg-plugin</artifactId>
            <version>1.5</version>
            <executions>
              <execution>
                <id>sign-artifacts</id>
                <phase>verify</phase>
                <goals>
                  <goal>sign</goal>
                </goals>
              </execution>
            </executions>
          </plugin>
        </plugins>
      </build>
    </profile>
  </profiles>
=======
    <dependencies>
        <dependency>
            <groupId>io.swagger</groupId>
            <artifactId>swagger-annotations</artifactId>
            <version>${swagger-core-version}</version>
        </dependency>
        <dependency>
            <groupId>com.squareup.retrofit2</groupId>
            <artifactId>converter-gson</artifactId>
            <version>${retrofit-version}</version>
        </dependency>
        <dependency>
            <groupId>com.squareup.retrofit2</groupId>
            <artifactId>retrofit</artifactId>
            <version>${retrofit-version}</version>
        </dependency>
        <dependency>
            <groupId>com.squareup.retrofit2</groupId>
            <artifactId>converter-scalars</artifactId>
            <version>${retrofit-version}</version>
        </dependency>

        <dependency>
            <groupId>org.apache.oltu.oauth2</groupId>
            <artifactId>org.apache.oltu.oauth2.client</artifactId>
            <version>${oltu-version}</version>
            <exclusions>
                <exclusion>
                    <groupId>org.apache.oltu.oauth2</groupId>
                    <artifactId>common</artifactId>
                </exclusion>
            </exclusions>
        </dependency>
        <dependency>
            <groupId>io.gsonfire</groupId>
            <artifactId>gson-fire</artifactId>
            <version>${gson-fire-version}</version>
        </dependency>
>>>>>>> 673be4e8

  <dependencies>
    <dependency>
      <groupId>io.swagger</groupId>
      <artifactId>swagger-annotations</artifactId>
      <version>${swagger-core-version}</version>
    </dependency>
    <dependency>
      <groupId>com.squareup.retrofit2</groupId>
        <artifactId>converter-gson</artifactId>
        <version>${retrofit-version}</version>
    </dependency>
    <dependency>
      <groupId>com.squareup.retrofit2</groupId>
      <artifactId>retrofit</artifactId>
      <version>${retrofit-version}</version>
    </dependency>
    <dependency>
      <groupId>com.squareup.retrofit2</groupId>
      <artifactId>converter-scalars</artifactId>
      <version>${retrofit-version}</version>
    </dependency>
    <dependency>
      <groupId>org.apache.oltu.oauth2</groupId>
      <artifactId>org.apache.oltu.oauth2.client</artifactId>
      <version>${oltu-version}</version>
    </dependency>
    <dependency>
      <groupId>io.gsonfire</groupId>
      <artifactId>gson-fire</artifactId>
      <version>${gson-fire-version}</version>
    </dependency>

    <!-- JSON processing: jackson -->
    <dependency>
      <groupId>com.squareup.retrofit2</groupId>
        <artifactId>converter-jackson</artifactId>
        <version>${retrofit-version}</version>
    </dependency>
    <dependency>
      <groupId>com.fasterxml.jackson.core</groupId>
      <artifactId>jackson-core</artifactId>
      <version>${jackson-version}</version>
    </dependency>
    <dependency>
      <groupId>com.fasterxml.jackson.core</groupId>
      <artifactId>jackson-annotations</artifactId>
      <version>${jackson-version}</version>
    </dependency>
    <dependency>
      <groupId>com.fasterxml.jackson.core</groupId>
      <artifactId>jackson-databind</artifactId>
      <version>${jackson-version}</version>
    </dependency>
    <dependency>
      <groupId>com.fasterxml.jackson.datatype</groupId>
      <artifactId>jackson-datatype-jsr310</artifactId>
      <version>${jackson-version}</version>
    </dependency>
    <dependency>
        <groupId>com.typesafe.play</groupId>
        <artifactId>play-java-ws_2.11</artifactId>
        <version>${play-version}</version>
    </dependency>
    

    <!-- test dependencies -->
    <dependency>
      <groupId>junit</groupId>
      <artifactId>junit</artifactId>
      <version>${junit-version}</version>
      <scope>test</scope>
    </dependency>
  </dependencies>
  <properties>
    <project.build.sourceEncoding>UTF-8</project.build.sourceEncoding>
    <java.version>1.8</java.version>
    <maven.compiler.source>${java.version}</maven.compiler.source>
    <maven.compiler.target>${java.version}</maven.compiler.target>
    <gson-fire-version>1.8.0</gson-fire-version>
    <swagger-core-version>1.5.15</swagger-core-version>
    <jackson-version>2.6.6</jackson-version>
    <play-version>2.4.11</play-version>
    <retrofit-version>2.3.0</retrofit-version>
    <oltu-version>1.0.1</oltu-version>
    <junit-version>4.12</junit-version>
  </properties>
</project><|MERGE_RESOLUTION|>--- conflicted
+++ resolved
@@ -1,174 +1,192 @@
 <project xmlns="http://maven.apache.org/POM/4.0.0" xmlns:xsi="http://www.w3.org/2001/XMLSchema-instance"
-  xsi:schemaLocation="http://maven.apache.org/POM/4.0.0 http://maven.apache.org/maven-v4_0_0.xsd">
-  <modelVersion>4.0.0</modelVersion>
-  <groupId>io.swagger</groupId>
-  <artifactId>swagger-java-client</artifactId>
-  <packaging>jar</packaging>
-  <name>swagger-java-client</name>
-  <version>1.0.0</version>
-  <url>https://github.com/swagger-api/swagger-codegen</url>
-  <description>Swagger Java</description>
-  <scm>
-    <connection>scm:git:git@github.com:swagger-api/swagger-codegen.git</connection>
-    <developerConnection>scm:git:git@github.com:swagger-api/swagger-codegen.git</developerConnection>
+         xsi:schemaLocation="http://maven.apache.org/POM/4.0.0 http://maven.apache.org/maven-v4_0_0.xsd">
+    <modelVersion>4.0.0</modelVersion>
+    <groupId>io.swagger</groupId>
+    <artifactId>swagger-java-client</artifactId>
+    <packaging>jar</packaging>
+    <name>swagger-java-client</name>
+    <version>1.0.0</version>
     <url>https://github.com/swagger-api/swagger-codegen</url>
-  </scm>
-  <prerequisites>
-    <maven>2.2.0</maven>
-  </prerequisites>
-
-  <licenses>
-    <license>
-      <name>Unlicense</name>
-      <url>http://www.apache.org/licenses/LICENSE-2.0.html</url>
-      <distribution>repo</distribution>
-    </license>
-  </licenses>
-
-  <developers>
-    <developer>
-      <name>Swagger</name>
-      <email>apiteam@swagger.io</email>
-      <organization>Swagger</organization>
-      <organizationUrl>http://swagger.io</organizationUrl>
-    </developer>
-  </developers>
-
-  <build>
-    <plugins>
-      <plugin>
-        <groupId>org.apache.maven.plugins</groupId>
-        <artifactId>maven-surefire-plugin</artifactId>
-        <version>2.12</version>
-        <configuration>
-          <systemProperties>
-            <property>
-              <name>loggerPath</name>
-              <value>conf/log4j.properties</value>
-            </property>
-          </systemProperties>
-          <argLine>-Xms512m -Xmx1500m</argLine>
-          <parallel>methods</parallel>
-          <forkMode>pertest</forkMode>
-        </configuration>
-      </plugin>
-      <plugin>
-        <artifactId>maven-dependency-plugin</artifactId>
-        <executions>
-          <execution>
-            <phase>package</phase>
-            <goals>
-              <goal>copy-dependencies</goal>
-            </goals>
-            <configuration>
-              <outputDirectory>${project.build.directory}/lib</outputDirectory>
-            </configuration>
-          </execution>
-        </executions>
-      </plugin>
-
-      <!-- attach test jar -->
-      <plugin>
-        <groupId>org.apache.maven.plugins</groupId>
-        <artifactId>maven-jar-plugin</artifactId>
-        <version>2.2</version>
-        <executions>
-          <execution>
-            <goals>
-              <goal>jar</goal>
-              <goal>test-jar</goal>
-            </goals>
-          </execution>
-        </executions>
-        <configuration>
-        </configuration>
-      </plugin>
-
-      <plugin>
-        <groupId>org.codehaus.mojo</groupId>
-        <artifactId>build-helper-maven-plugin</artifactId>
-        <version>1.10</version>
-        <executions>
-          <execution>
-            <id>add_sources</id>
-            <phase>generate-sources</phase>
-            <goals>
-              <goal>add-source</goal>
-            </goals>
-            <configuration>
-              <sources>
-                <source>src/main/java</source>
-              </sources>
-            </configuration>
-          </execution>
-          <execution>
-            <id>add_test_sources</id>
-            <phase>generate-test-sources</phase>
-            <goals>
-              <goal>add-test-source</goal>
-            </goals>
-            <configuration>
-              <sources>
-                <source>src/test/java</source>
-              </sources>
-            </configuration>
-          </execution>
-        </executions>
-      </plugin>
-      <plugin>
-        <groupId>org.apache.maven.plugins</groupId>
-        <artifactId>maven-javadoc-plugin</artifactId>
-        <version>2.10.4</version>
-        <executions>
-          <execution>
-            <id>attach-javadocs</id>
-            <goals>
-              <goal>jar</goal>
-            </goals>
-          </execution>
-        </executions>
-      </plugin>
-      <plugin>
-        <groupId>org.apache.maven.plugins</groupId>
-        <artifactId>maven-source-plugin</artifactId>
-        <version>2.2.1</version>
-        <executions>
-          <execution>
-            <id>attach-sources</id>
-            <goals>
-              <goal>jar-no-fork</goal>
-            </goals>
-          </execution>
-        </executions>
-      </plugin>
-    </plugins>
-  </build>
-
-<<<<<<< HEAD
-  <profiles>
-    <profile>
-      <id>sign-artifacts</id>
-      <build>
+    <description>Swagger Java</description>
+    <scm>
+        <connection>scm:git:git@github.com:swagger-api/swagger-codegen.git</connection>
+        <developerConnection>scm:git:git@github.com:swagger-api/swagger-codegen.git</developerConnection>
+        <url>https://github.com/swagger-api/swagger-codegen</url>
+    </scm>
+
+    <licenses>
+        <license>
+            <name>Unlicense</name>
+            <url>http://www.apache.org/licenses/LICENSE-2.0.html</url>
+            <distribution>repo</distribution>
+        </license>
+    </licenses>
+
+    <developers>
+        <developer>
+            <name>Swagger</name>
+            <email>apiteam@swagger.io</email>
+            <organization>Swagger</organization>
+            <organizationUrl>http://swagger.io</organizationUrl>
+        </developer>
+    </developers>
+
+    <build>
         <plugins>
-          <plugin>
-            <groupId>org.apache.maven.plugins</groupId>
-            <artifactId>maven-gpg-plugin</artifactId>
-            <version>1.5</version>
-            <executions>
-              <execution>
-                <id>sign-artifacts</id>
-                <phase>verify</phase>
-                <goals>
-                  <goal>sign</goal>
-                </goals>
-              </execution>
-            </executions>
-          </plugin>
+            <plugin>
+                <groupId>org.apache.maven.plugins</groupId>
+                <artifactId>maven-enforcer-plugin</artifactId>
+                <version>3.0.0-M1</version>
+                <executions>
+                    <execution>
+                        <id>enforce-maven</id>
+                        <goals>
+                            <goal>enforce</goal>
+                        </goals>
+                        <configuration>
+                            <rules>
+                                <requireMavenVersion>
+                                    <version>2.2.0</version>
+                                </requireMavenVersion>
+                            </rules>
+                        </configuration>
+                    </execution>
+                </executions>
+            </plugin>
+            <plugin>
+                <groupId>org.apache.maven.plugins</groupId>
+                <artifactId>maven-surefire-plugin</artifactId>
+                <version>2.12</version>
+                <configuration>
+                    <systemProperties>
+                        <property>
+                            <name>loggerPath</name>
+                            <value>conf/log4j.properties</value>
+                        </property>
+                    </systemProperties>
+                    <argLine>-Xms512m -Xmx1500m</argLine>
+                    <parallel>methods</parallel>
+                    <forkMode>pertest</forkMode>
+                </configuration>
+            </plugin>
+            <plugin>
+                <artifactId>maven-dependency-plugin</artifactId>
+                <executions>
+                    <execution>
+                        <phase>package</phase>
+                        <goals>
+                            <goal>copy-dependencies</goal>
+                        </goals>
+                        <configuration>
+                            <outputDirectory>${project.build.directory}/lib</outputDirectory>
+                        </configuration>
+                    </execution>
+                </executions>
+            </plugin>
+
+            <!-- attach test jar -->
+            <plugin>
+                <groupId>org.apache.maven.plugins</groupId>
+                <artifactId>maven-jar-plugin</artifactId>
+                <version>2.2</version>
+                <executions>
+                    <execution>
+                        <goals>
+                            <goal>jar</goal>
+                            <goal>test-jar</goal>
+                        </goals>
+                    </execution>
+                </executions>
+                <configuration>
+                </configuration>
+            </plugin>
+
+            <plugin>
+                <groupId>org.codehaus.mojo</groupId>
+                <artifactId>build-helper-maven-plugin</artifactId>
+                <version>1.10</version>
+                <executions>
+                    <execution>
+                        <id>add_sources</id>
+                        <phase>generate-sources</phase>
+                        <goals>
+                            <goal>add-source</goal>
+                        </goals>
+                        <configuration>
+                            <sources>
+                                <source>
+                                src/main/java</source>
+                            </sources>
+                        </configuration>
+                    </execution>
+                    <execution>
+                        <id>add_test_sources</id>
+                        <phase>generate-test-sources</phase>
+                        <goals>
+                            <goal>add-test-source</goal>
+                        </goals>
+                        <configuration>
+                            <sources>
+                                <source>
+                                src/test/java</source>
+                            </sources>
+                        </configuration>
+                    </execution>
+                </executions>
+            </plugin>
+            <plugin>
+                <groupId>org.apache.maven.plugins</groupId>
+                <artifactId>maven-javadoc-plugin</artifactId>
+                <version>2.10.4</version>
+                <executions>
+                    <execution>
+                        <id>attach-javadocs</id>
+                        <goals>
+                            <goal>jar</goal>
+                        </goals>
+                    </execution>
+                </executions>
+            </plugin>
+            <plugin>
+                <groupId>org.apache.maven.plugins</groupId>
+                <artifactId>maven-source-plugin</artifactId>
+                <version>2.2.1</version>
+                <executions>
+                    <execution>
+                        <id>attach-sources</id>
+                        <goals>
+                            <goal>jar-no-fork</goal>
+                        </goals>
+                    </execution>
+                </executions>
+            </plugin>
         </plugins>
-      </build>
-    </profile>
-  </profiles>
-=======
+    </build>
+
+    <profiles>
+        <profile>
+            <id>sign-artifacts</id>
+            <build>
+                <plugins>
+                    <plugin>
+                        <groupId>org.apache.maven.plugins</groupId>
+                        <artifactId>maven-gpg-plugin</artifactId>
+                        <version>1.5</version>
+                        <executions>
+                            <execution>
+                                <id>sign-artifacts</id>
+                                <phase>verify</phase>
+                                <goals>
+                                    <goal>sign</goal>
+                                </goals>
+                            </execution>
+                        </executions>
+                    </plugin>
+                </plugins>
+            </build>
+        </profile>
+    </profiles>
+
     <dependencies>
         <dependency>
             <groupId>io.swagger</groupId>
@@ -190,7 +208,6 @@
             <artifactId>converter-scalars</artifactId>
             <version>${retrofit-version}</version>
         </dependency>
-
         <dependency>
             <groupId>org.apache.oltu.oauth2</groupId>
             <artifactId>org.apache.oltu.oauth2.client</artifactId>
@@ -207,92 +224,59 @@
             <artifactId>gson-fire</artifactId>
             <version>${gson-fire-version}</version>
         </dependency>
->>>>>>> 673be4e8
-
-  <dependencies>
-    <dependency>
-      <groupId>io.swagger</groupId>
-      <artifactId>swagger-annotations</artifactId>
-      <version>${swagger-core-version}</version>
-    </dependency>
-    <dependency>
-      <groupId>com.squareup.retrofit2</groupId>
-        <artifactId>converter-gson</artifactId>
-        <version>${retrofit-version}</version>
-    </dependency>
-    <dependency>
-      <groupId>com.squareup.retrofit2</groupId>
-      <artifactId>retrofit</artifactId>
-      <version>${retrofit-version}</version>
-    </dependency>
-    <dependency>
-      <groupId>com.squareup.retrofit2</groupId>
-      <artifactId>converter-scalars</artifactId>
-      <version>${retrofit-version}</version>
-    </dependency>
-    <dependency>
-      <groupId>org.apache.oltu.oauth2</groupId>
-      <artifactId>org.apache.oltu.oauth2.client</artifactId>
-      <version>${oltu-version}</version>
-    </dependency>
-    <dependency>
-      <groupId>io.gsonfire</groupId>
-      <artifactId>gson-fire</artifactId>
-      <version>${gson-fire-version}</version>
-    </dependency>
-
-    <!-- JSON processing: jackson -->
-    <dependency>
-      <groupId>com.squareup.retrofit2</groupId>
-        <artifactId>converter-jackson</artifactId>
-        <version>${retrofit-version}</version>
-    </dependency>
-    <dependency>
-      <groupId>com.fasterxml.jackson.core</groupId>
-      <artifactId>jackson-core</artifactId>
-      <version>${jackson-version}</version>
-    </dependency>
-    <dependency>
-      <groupId>com.fasterxml.jackson.core</groupId>
-      <artifactId>jackson-annotations</artifactId>
-      <version>${jackson-version}</version>
-    </dependency>
-    <dependency>
-      <groupId>com.fasterxml.jackson.core</groupId>
-      <artifactId>jackson-databind</artifactId>
-      <version>${jackson-version}</version>
-    </dependency>
-    <dependency>
-      <groupId>com.fasterxml.jackson.datatype</groupId>
-      <artifactId>jackson-datatype-jsr310</artifactId>
-      <version>${jackson-version}</version>
-    </dependency>
-    <dependency>
-        <groupId>com.typesafe.play</groupId>
-        <artifactId>play-java-ws_2.11</artifactId>
-        <version>${play-version}</version>
-    </dependency>
-    
-
-    <!-- test dependencies -->
-    <dependency>
-      <groupId>junit</groupId>
-      <artifactId>junit</artifactId>
-      <version>${junit-version}</version>
-      <scope>test</scope>
-    </dependency>
-  </dependencies>
-  <properties>
-    <project.build.sourceEncoding>UTF-8</project.build.sourceEncoding>
-    <java.version>1.8</java.version>
-    <maven.compiler.source>${java.version}</maven.compiler.source>
-    <maven.compiler.target>${java.version}</maven.compiler.target>
-    <gson-fire-version>1.8.0</gson-fire-version>
-    <swagger-core-version>1.5.15</swagger-core-version>
-    <jackson-version>2.6.6</jackson-version>
-    <play-version>2.4.11</play-version>
-    <retrofit-version>2.3.0</retrofit-version>
-    <oltu-version>1.0.1</oltu-version>
-    <junit-version>4.12</junit-version>
-  </properties>
+
+            <!-- JSON processing: jackson -->
+            <dependency>
+                <groupId>com.squareup.retrofit2</groupId>
+                <artifactId>converter-jackson</artifactId>
+                <version>${retrofit-version}</version>
+            </dependency>
+            <dependency>
+                <groupId>com.fasterxml.jackson.core</groupId>
+                <artifactId>jackson-core</artifactId>
+                <version>${jackson-version}</version>
+            </dependency>
+            <dependency>
+                <groupId>com.fasterxml.jackson.core</groupId>
+                <artifactId>jackson-annotations</artifactId>
+                <version>${jackson-version}</version>
+            </dependency>
+            <dependency>
+                <groupId>com.fasterxml.jackson.core</groupId>
+                <artifactId>jackson-databind</artifactId>
+                <version>${jackson-version}</version>
+            </dependency>
+            <dependency>
+                <groupId>com.fasterxml.jackson.datatype</groupId>
+                <artifactId>jackson-datatype-jsr310</artifactId>
+                <version>${jackson-version}</version>
+            </dependency>
+            <dependency>
+                <groupId>com.typesafe.play</groupId>
+                <artifactId>play-java-ws_2.11</artifactId>
+                <version>${play-version}</version>
+            </dependency>
+
+
+        <!-- test dependencies -->
+        <dependency>
+            <groupId>junit</groupId>
+            <artifactId>junit</artifactId>
+            <version>${junit-version}</version>
+            <scope>test</scope>
+        </dependency>
+    </dependencies>
+    <properties>
+        <project.build.sourceEncoding>UTF-8</project.build.sourceEncoding>
+        <java.version>1.8</java.version>
+        <maven.compiler.source>${java.version}</maven.compiler.source>
+        <maven.compiler.target>${java.version}</maven.compiler.target>
+        <gson-fire-version>1.8.0</gson-fire-version>
+        <swagger-core-version>1.5.15</swagger-core-version>
+                <jackson-version>2.6.6</jackson-version>
+                <play-version>2.4.11</play-version>
+        <retrofit-version>2.3.0</retrofit-version>
+        <oltu-version>1.0.1</oltu-version>
+        <junit-version>4.12</junit-version>
+    </properties>
 </project>