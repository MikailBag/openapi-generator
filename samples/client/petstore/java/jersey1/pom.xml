<project xmlns="http://maven.apache.org/POM/4.0.0" xmlns:xsi="http://www.w3.org/2001/XMLSchema-instance"
  xsi:schemaLocation="http://maven.apache.org/POM/4.0.0 http://maven.apache.org/maven-v4_0_0.xsd">
  <modelVersion>4.0.0</modelVersion>
  <groupId>io.swagger</groupId>
  <artifactId>swagger-java-client</artifactId>
  <packaging>jar</packaging>
  <name>swagger-java-client</name>
  <version>1.0.0</version>
  <url>https://github.com/swagger-api/swagger-codegen</url>
  <description>Swagger Java</description>
  <scm>
    <connection>scm:git:git@github.com:swagger-api/swagger-codegen.git</connection>
    <developerConnection>scm:git:git@github.com:swagger-api/swagger-codegen.git</developerConnection>
    <url>https://github.com/swagger-api/swagger-codegen</url>
  </scm>
  <prerequisites>
    <maven>2.2.0</maven>
  </prerequisites>

  <licenses>
    <license>
      <name>Unlicense</name>
      <url>http://www.apache.org/licenses/LICENSE-2.0.html</url>
      <distribution>repo</distribution>
    </license>
  </licenses>

  <developers>
    <developer>
      <name>Swagger</name>
      <email>apiteam@swagger.io</email>
      <organization>Swagger</organization>
      <organizationUrl>http://swagger.io</organizationUrl>
    </developer>
  </developers>

  <build>
    <plugins>
      <plugin>
        <groupId>org.apache.maven.plugins</groupId>
        <artifactId>maven-surefire-plugin</artifactId>
        <version>2.12</version>
        <configuration>
          <systemProperties>
            <property>
              <name>loggerPath</name>
              <value>conf/log4j.properties</value>
            </property>
          </systemProperties>
          <argLine>-Xms512m -Xmx1500m</argLine>
          <parallel>methods</parallel>
          <forkMode>pertest</forkMode>
        </configuration>
      </plugin>
      <plugin>
        <artifactId>maven-dependency-plugin</artifactId>
        <executions>
          <execution>
            <phase>package</phase>
            <goals>
              <goal>copy-dependencies</goal>
            </goals>
            <configuration>
              <outputDirectory>${project.build.directory}/lib</outputDirectory>
            </configuration>
          </execution>
        </executions>
      </plugin>

      <!-- attach test jar -->
      <plugin>
        <groupId>org.apache.maven.plugins</groupId>
        <artifactId>maven-jar-plugin</artifactId>
        <version>2.2</version>
        <executions>
          <execution>
            <goals>
              <goal>jar</goal>
              <goal>test-jar</goal>
            </goals>
          </execution>
        </executions>
        <configuration>
        </configuration>
      </plugin>

      <plugin>
        <groupId>org.codehaus.mojo</groupId>
        <artifactId>build-helper-maven-plugin</artifactId>
        <version>1.10</version>
        <executions>
          <execution>
            <id>add_sources</id>
            <phase>generate-sources</phase>
            <goals>
              <goal>add-source</goal>
            </goals>
            <configuration>
              <sources>
                <source>src/main/java</source>
              </sources>
            </configuration>
          </execution>
          <execution>
            <id>add_test_sources</id>
            <phase>generate-test-sources</phase>
            <goals>
              <goal>add-test-source</goal>
            </goals>
            <configuration>
              <sources>
                <source>src/test/java</source>
              </sources>
            </configuration>
          </execution>
        </executions>
      </plugin>
      <plugin>
        <groupId>org.apache.maven.plugins</groupId>
        <artifactId>maven-compiler-plugin</artifactId>
        <version>3.6.1</version>
        <configuration>
          <source>1.7</source>
          <target>1.7</target>
        </configuration>
      </plugin>
      <plugin>
        <groupId>org.apache.maven.plugins</groupId>
        <artifactId>maven-javadoc-plugin</artifactId>
        <version>2.10.4</version>
        <executions>
          <execution>
            <id>attach-javadocs</id>
            <goals>
              <goal>jar</goal>
            </goals>
          </execution>
        </executions>
      </plugin>
      <plugin>
        <groupId>org.apache.maven.plugins</groupId>
        <artifactId>maven-source-plugin</artifactId>
        <version>2.2.1</version>
        <executions>
          <execution>
            <id>attach-sources</id>
            <goals>
              <goal>jar-no-fork</goal>
            </goals>
          </execution>
        </executions>
      </plugin>
    </plugins>
  </build>

  <profiles>
    <profile>
      <id>sign-artifacts</id>
      <build>
        <plugins>
          <plugin>
            <groupId>org.apache.maven.plugins</groupId>
            <artifactId>maven-gpg-plugin</artifactId>
            <version>1.5</version>
            <executions>
              <execution>
                <id>sign-artifacts</id>
                <phase>verify</phase>
                <goals>
                  <goal>sign</goal>
                </goals>
              </execution>
            </executions>
          </plugin>
        </plugins>
      </build>
    </profile>
  </profiles>

  <dependencies>
    <dependency>
      <groupId>io.swagger</groupId>
      <artifactId>swagger-annotations</artifactId>
      <version>${swagger-annotations-version}</version>
    </dependency>

    <!-- HTTP client: jersey-client -->
    <dependency>
      <groupId>com.sun.jersey</groupId>
      <artifactId>jersey-client</artifactId>
      <version>${jersey-version}</version>
    </dependency>
    <dependency>
      <groupId>com.sun.jersey.contribs</groupId>
      <artifactId>jersey-multipart</artifactId>
      <version>${jersey-version}</version>
    </dependency>

    <!-- JSON processing: jackson -->
    <dependency>
      <groupId>com.fasterxml.jackson.core</groupId>
      <artifactId>jackson-core</artifactId>
      <version>${jackson-version}</version>
    </dependency>
    <dependency>
      <groupId>com.fasterxml.jackson.core</groupId>
      <artifactId>jackson-annotations</artifactId>
      <version>${jackson-version}</version>
    </dependency>
    <dependency>
      <groupId>com.fasterxml.jackson.core</groupId>
      <artifactId>jackson-databind</artifactId>
      <version>${jackson-version}</version>
    </dependency>
    <dependency>
      <groupId>com.fasterxml.jackson.jaxrs</groupId>
      <artifactId>jackson-jaxrs-json-provider</artifactId>
      <version>${jackson-version}</version>
    </dependency>
    <dependency>
      <groupId>com.github.joschi.jackson</groupId>
      <artifactId>jackson-datatype-threetenbp</artifactId>
      <version>${jackson-version}</version>
    </dependency>

    <!-- Base64 encoding that works in both JVM and Android -->
    <dependency>
      <groupId>com.brsanthu</groupId>
      <artifactId>migbase64</artifactId>
      <version>2.2</version>
    </dependency>



    <!-- test dependencies -->
    <dependency>
      <groupId>junit</groupId>
      <artifactId>junit</artifactId>
      <version>${junit-version}</version>
      <scope>test</scope>
    </dependency>
  </dependencies>
  <properties>
    <project.build.sourceEncoding>UTF-8</project.build.sourceEncoding>
<<<<<<< HEAD
    <swagger-annotations-version>1.5.8</swagger-annotations-version>
    <jersey-version>1.19.1</jersey-version>
    <jackson-version>2.6.4</jackson-version>
=======
    <swagger-annotations-version>1.5.15</swagger-annotations-version>
    <jersey-version>1.19.4</jersey-version>
    <jackson-version>2.8.9</jackson-version>
    <jodatime-version>2.9.9</jodatime-version>
>>>>>>> 522d704f
    <maven-plugin-version>1.0.0</maven-plugin-version>
    <junit-version>4.12</junit-version>
  </properties>
</project><|MERGE_RESOLUTION|>--- conflicted
+++ resolved
@@ -242,16 +242,9 @@
   </dependencies>
   <properties>
     <project.build.sourceEncoding>UTF-8</project.build.sourceEncoding>
-<<<<<<< HEAD
-    <swagger-annotations-version>1.5.8</swagger-annotations-version>
-    <jersey-version>1.19.1</jersey-version>
-    <jackson-version>2.6.4</jackson-version>
-=======
     <swagger-annotations-version>1.5.15</swagger-annotations-version>
     <jersey-version>1.19.4</jersey-version>
-    <jackson-version>2.8.9</jackson-version>
-    <jodatime-version>2.9.9</jodatime-version>
->>>>>>> 522d704f
+    <jackson-version>2.6.4</jackson-version>
     <maven-plugin-version>1.0.0</maven-plugin-version>
     <junit-version>4.12</junit-version>
   </properties>
