--- conflicted
+++ resolved
@@ -5,11 +5,7 @@
 Name | Type | Description | Notes
 ------------ | ------------- | ------------- | -------------
 **uuid** | [**UUID**](UUID.md) |  |  [optional]
-<<<<<<< HEAD
-**dateTime** | [**OffsetDateTime**](OffsetDateTime.md) |  |  [optional]
-=======
 **dateTime** | [**DateTime**](DateTime.md) |  |  [optional]
->>>>>>> 43aa4a85
 **map** | [**Map&lt;String, Animal&gt;**](Animal.md) |  |  [optional]
 
 
