/*
 * Swagger Petstore
 * This spec is mainly for testing Petstore server and contains fake endpoints, models. Please do not use this for any other purpose. Special characters: \" \\
 *
 * OpenAPI spec version: 1.0.0
 * Contact: apiteam@swagger.io
 *
 * NOTE: This class is auto generated by the swagger code generator program.
 * https://github.com/swagger-api/swagger-codegen.git
 * Do not edit the class manually.
 */


package io.swagger.client.api;

import io.swagger.client.ApiCallback;
import io.swagger.client.ApiClient;
import io.swagger.client.ApiException;
import io.swagger.client.ApiResponse;
import io.swagger.client.Configuration;
import io.swagger.client.Pair;
import io.swagger.client.ProgressRequestBody;
import io.swagger.client.ProgressResponseBody;

import com.google.gson.reflect.TypeToken;

import java.io.IOException;


import java.math.BigDecimal;
import io.swagger.client.model.Client;
import org.threeten.bp.LocalDate;
import org.threeten.bp.OffsetDateTime;

import java.lang.reflect.Type;
import java.util.ArrayList;
import java.util.HashMap;
import java.util.List;
import java.util.Map;

public class FakeApi {
    private ApiClient apiClient;

    public FakeApi() {
        this(Configuration.getDefaultApiClient());
    }

    public FakeApi(ApiClient apiClient) {
        this.apiClient = apiClient;
    }

    public ApiClient getApiClient() {
        return apiClient;
    }

    public void setApiClient(ApiClient apiClient) {
        this.apiClient = apiClient;
    }

    /**
     * Build call for testClientModel
     * @param body client model (required)
     * @param progressListener Progress listener
     * @param progressRequestListener Progress request listener
     * @return Call to execute
     * @throws ApiException If fail to serialize the request body object
     */
    public com.squareup.okhttp.Call testClientModelCall(Client body, final ProgressResponseBody.ProgressListener progressListener, final ProgressRequestBody.ProgressRequestListener progressRequestListener) throws ApiException {
        Object localVarPostBody = body;
        
        // create path and map variables
        String localVarPath = "/fake";

        List<Pair> localVarQueryParams = new ArrayList<Pair>();

        Map<String, String> localVarHeaderParams = new HashMap<String, String>();

        Map<String, Object> localVarFormParams = new HashMap<String, Object>();

        final String[] localVarAccepts = {
            "application/json"
        };
        final String localVarAccept = apiClient.selectHeaderAccept(localVarAccepts);
        if (localVarAccept != null) localVarHeaderParams.put("Accept", localVarAccept);

        final String[] localVarContentTypes = {
            "application/json"
        };
        final String localVarContentType = apiClient.selectHeaderContentType(localVarContentTypes);
        localVarHeaderParams.put("Content-Type", localVarContentType);

        if(progressListener != null) {
            apiClient.getHttpClient().networkInterceptors().add(new com.squareup.okhttp.Interceptor() {
                @Override
                public com.squareup.okhttp.Response intercept(com.squareup.okhttp.Interceptor.Chain chain) throws IOException {
                    com.squareup.okhttp.Response originalResponse = chain.proceed(chain.request());
                    return originalResponse.newBuilder()
                    .body(new ProgressResponseBody(originalResponse.body(), progressListener))
                    .build();
                }
            });
        }

        String[] localVarAuthNames = new String[] {  };
        return apiClient.buildCall(localVarPath, "PATCH", localVarQueryParams, localVarPostBody, localVarHeaderParams, localVarFormParams, localVarAuthNames, progressRequestListener);
    }
    
    @SuppressWarnings("rawtypes")
    private com.squareup.okhttp.Call testClientModelValidateBeforeCall(Client body, final ProgressResponseBody.ProgressListener progressListener, final ProgressRequestBody.ProgressRequestListener progressRequestListener) throws ApiException {
        
        // verify the required parameter 'body' is set
        if (body == null) {
            throw new ApiException("Missing the required parameter 'body' when calling testClientModel(Async)");
        }
        
        
        com.squareup.okhttp.Call call = testClientModelCall(body, progressListener, progressRequestListener);
        return call;

        
        
        
        
    }

    /**
     * To test \&quot;client\&quot; model
     * To test \&quot;client\&quot; model
     * @param body client model (required)
     * @return Client
     * @throws ApiException If fail to call the API, e.g. server error or cannot deserialize the response body
     */
    public Client testClientModel(Client body) throws ApiException {
        ApiResponse<Client> resp = testClientModelWithHttpInfo(body);
        return resp.getData();
    }

    /**
     * To test \&quot;client\&quot; model
     * To test \&quot;client\&quot; model
     * @param body client model (required)
     * @return ApiResponse&lt;Client&gt;
     * @throws ApiException If fail to call the API, e.g. server error or cannot deserialize the response body
     */
    public ApiResponse<Client> testClientModelWithHttpInfo(Client body) throws ApiException {
        com.squareup.okhttp.Call call = testClientModelValidateBeforeCall(body, null, null);
        Type localVarReturnType = new TypeToken<Client>(){}.getType();
        return apiClient.execute(call, localVarReturnType);
    }

    /**
     * To test \&quot;client\&quot; model (asynchronously)
     * To test \&quot;client\&quot; model
     * @param body client model (required)
     * @param callback The callback to be executed when the API call finishes
     * @return The request call
     * @throws ApiException If fail to process the API call, e.g. serializing the request body object
     */
    public com.squareup.okhttp.Call testClientModelAsync(Client body, final ApiCallback<Client> callback) throws ApiException {

        ProgressResponseBody.ProgressListener progressListener = null;
        ProgressRequestBody.ProgressRequestListener progressRequestListener = null;

        if (callback != null) {
            progressListener = new ProgressResponseBody.ProgressListener() {
                @Override
                public void update(long bytesRead, long contentLength, boolean done) {
                    callback.onDownloadProgress(bytesRead, contentLength, done);
                }
            };

            progressRequestListener = new ProgressRequestBody.ProgressRequestListener() {
                @Override
                public void onRequestProgress(long bytesWritten, long contentLength, boolean done) {
                    callback.onUploadProgress(bytesWritten, contentLength, done);
                }
            };
        }

        com.squareup.okhttp.Call call = testClientModelValidateBeforeCall(body, progressListener, progressRequestListener);
        Type localVarReturnType = new TypeToken<Client>(){}.getType();
        apiClient.executeAsync(call, localVarReturnType, callback);
        return call;
    }
<<<<<<< HEAD
    /* Build call for testEndpointParameters */
    private com.squareup.okhttp.Call testEndpointParametersCall(BigDecimal number, Double _double, String patternWithoutDelimiter, byte[] _byte, Integer integer, Integer int32, Long int64, Float _float, String string, byte[] binary, LocalDate date, OffsetDateTime dateTime, String password, String paramCallback, final ProgressResponseBody.ProgressListener progressListener, final ProgressRequestBody.ProgressRequestListener progressRequestListener) throws ApiException {
=======
    /**
     * Build call for testEndpointParameters
     * @param number None (required)
     * @param _double None (required)
     * @param patternWithoutDelimiter None (required)
     * @param _byte None (required)
     * @param integer None (optional)
     * @param int32 None (optional)
     * @param int64 None (optional)
     * @param _float None (optional)
     * @param string None (optional)
     * @param binary None (optional)
     * @param date None (optional)
     * @param dateTime None (optional)
     * @param password None (optional)
     * @param paramCallback None (optional)
     * @param progressListener Progress listener
     * @param progressRequestListener Progress request listener
     * @return Call to execute
     * @throws ApiException If fail to serialize the request body object
     */
    public com.squareup.okhttp.Call testEndpointParametersCall(BigDecimal number, Double _double, String patternWithoutDelimiter, byte[] _byte, Integer integer, Integer int32, Long int64, Float _float, String string, byte[] binary, LocalDate date, DateTime dateTime, String password, String paramCallback, final ProgressResponseBody.ProgressListener progressListener, final ProgressRequestBody.ProgressRequestListener progressRequestListener) throws ApiException {
>>>>>>> b5be3f4a
        Object localVarPostBody = null;
        
        // create path and map variables
        String localVarPath = "/fake";

        List<Pair> localVarQueryParams = new ArrayList<Pair>();

        Map<String, String> localVarHeaderParams = new HashMap<String, String>();

        Map<String, Object> localVarFormParams = new HashMap<String, Object>();
        if (integer != null)
        localVarFormParams.put("integer", integer);
        if (int32 != null)
        localVarFormParams.put("int32", int32);
        if (int64 != null)
        localVarFormParams.put("int64", int64);
        if (number != null)
        localVarFormParams.put("number", number);
        if (_float != null)
        localVarFormParams.put("float", _float);
        if (_double != null)
        localVarFormParams.put("double", _double);
        if (string != null)
        localVarFormParams.put("string", string);
        if (patternWithoutDelimiter != null)
        localVarFormParams.put("pattern_without_delimiter", patternWithoutDelimiter);
        if (_byte != null)
        localVarFormParams.put("byte", _byte);
        if (binary != null)
        localVarFormParams.put("binary", binary);
        if (date != null)
        localVarFormParams.put("date", date);
        if (dateTime != null)
        localVarFormParams.put("dateTime", dateTime);
        if (password != null)
        localVarFormParams.put("password", password);
        if (paramCallback != null)
        localVarFormParams.put("callback", paramCallback);

        final String[] localVarAccepts = {
            "application/xml; charset=utf-8", "application/json; charset=utf-8"
        };
        final String localVarAccept = apiClient.selectHeaderAccept(localVarAccepts);
        if (localVarAccept != null) localVarHeaderParams.put("Accept", localVarAccept);

        final String[] localVarContentTypes = {
            "application/xml; charset=utf-8", "application/json; charset=utf-8"
        };
        final String localVarContentType = apiClient.selectHeaderContentType(localVarContentTypes);
        localVarHeaderParams.put("Content-Type", localVarContentType);

        if(progressListener != null) {
            apiClient.getHttpClient().networkInterceptors().add(new com.squareup.okhttp.Interceptor() {
                @Override
                public com.squareup.okhttp.Response intercept(com.squareup.okhttp.Interceptor.Chain chain) throws IOException {
                    com.squareup.okhttp.Response originalResponse = chain.proceed(chain.request());
                    return originalResponse.newBuilder()
                    .body(new ProgressResponseBody(originalResponse.body(), progressListener))
                    .build();
                }
            });
        }

        String[] localVarAuthNames = new String[] { "http_basic_test" };
        return apiClient.buildCall(localVarPath, "POST", localVarQueryParams, localVarPostBody, localVarHeaderParams, localVarFormParams, localVarAuthNames, progressRequestListener);
    }
    
    @SuppressWarnings("rawtypes")
    private com.squareup.okhttp.Call testEndpointParametersValidateBeforeCall(BigDecimal number, Double _double, String patternWithoutDelimiter, byte[] _byte, Integer integer, Integer int32, Long int64, Float _float, String string, byte[] binary, LocalDate date, OffsetDateTime dateTime, String password, String paramCallback, final ProgressResponseBody.ProgressListener progressListener, final ProgressRequestBody.ProgressRequestListener progressRequestListener) throws ApiException {
        
        // verify the required parameter 'number' is set
        if (number == null) {
            throw new ApiException("Missing the required parameter 'number' when calling testEndpointParameters(Async)");
        }
        
        // verify the required parameter '_double' is set
        if (_double == null) {
            throw new ApiException("Missing the required parameter '_double' when calling testEndpointParameters(Async)");
        }
        
        // verify the required parameter 'patternWithoutDelimiter' is set
        if (patternWithoutDelimiter == null) {
            throw new ApiException("Missing the required parameter 'patternWithoutDelimiter' when calling testEndpointParameters(Async)");
        }
        
        // verify the required parameter '_byte' is set
        if (_byte == null) {
            throw new ApiException("Missing the required parameter '_byte' when calling testEndpointParameters(Async)");
        }
        
        
        com.squareup.okhttp.Call call = testEndpointParametersCall(number, _double, patternWithoutDelimiter, _byte, integer, int32, int64, _float, string, binary, date, dateTime, password, paramCallback, progressListener, progressRequestListener);
        return call;

        
        
        
        
    }

    /**
     * Fake endpoint for testing various parameters 假端點 偽のエンドポイント 가짜 엔드 포인트 
     * Fake endpoint for testing various parameters 假端點 偽のエンドポイント 가짜 엔드 포인트 
     * @param number None (required)
     * @param _double None (required)
     * @param patternWithoutDelimiter None (required)
     * @param _byte None (required)
     * @param integer None (optional)
     * @param int32 None (optional)
     * @param int64 None (optional)
     * @param _float None (optional)
     * @param string None (optional)
     * @param binary None (optional)
     * @param date None (optional)
     * @param dateTime None (optional)
     * @param password None (optional)
     * @param paramCallback None (optional)
     * @throws ApiException If fail to call the API, e.g. server error or cannot deserialize the response body
     */
    public void testEndpointParameters(BigDecimal number, Double _double, String patternWithoutDelimiter, byte[] _byte, Integer integer, Integer int32, Long int64, Float _float, String string, byte[] binary, LocalDate date, OffsetDateTime dateTime, String password, String paramCallback) throws ApiException {
        testEndpointParametersWithHttpInfo(number, _double, patternWithoutDelimiter, _byte, integer, int32, int64, _float, string, binary, date, dateTime, password, paramCallback);
    }

    /**
     * Fake endpoint for testing various parameters 假端點 偽のエンドポイント 가짜 엔드 포인트 
     * Fake endpoint for testing various parameters 假端點 偽のエンドポイント 가짜 엔드 포인트 
     * @param number None (required)
     * @param _double None (required)
     * @param patternWithoutDelimiter None (required)
     * @param _byte None (required)
     * @param integer None (optional)
     * @param int32 None (optional)
     * @param int64 None (optional)
     * @param _float None (optional)
     * @param string None (optional)
     * @param binary None (optional)
     * @param date None (optional)
     * @param dateTime None (optional)
     * @param password None (optional)
     * @param paramCallback None (optional)
     * @return ApiResponse&lt;Void&gt;
     * @throws ApiException If fail to call the API, e.g. server error or cannot deserialize the response body
     */
    public ApiResponse<Void> testEndpointParametersWithHttpInfo(BigDecimal number, Double _double, String patternWithoutDelimiter, byte[] _byte, Integer integer, Integer int32, Long int64, Float _float, String string, byte[] binary, LocalDate date, OffsetDateTime dateTime, String password, String paramCallback) throws ApiException {
        com.squareup.okhttp.Call call = testEndpointParametersValidateBeforeCall(number, _double, patternWithoutDelimiter, _byte, integer, int32, int64, _float, string, binary, date, dateTime, password, paramCallback, null, null);
        return apiClient.execute(call);
    }

    /**
     * Fake endpoint for testing various parameters 假端點 偽のエンドポイント 가짜 엔드 포인트  (asynchronously)
     * Fake endpoint for testing various parameters 假端點 偽のエンドポイント 가짜 엔드 포인트 
     * @param number None (required)
     * @param _double None (required)
     * @param patternWithoutDelimiter None (required)
     * @param _byte None (required)
     * @param integer None (optional)
     * @param int32 None (optional)
     * @param int64 None (optional)
     * @param _float None (optional)
     * @param string None (optional)
     * @param binary None (optional)
     * @param date None (optional)
     * @param dateTime None (optional)
     * @param password None (optional)
     * @param paramCallback None (optional)
     * @param callback The callback to be executed when the API call finishes
     * @return The request call
     * @throws ApiException If fail to process the API call, e.g. serializing the request body object
     */
    public com.squareup.okhttp.Call testEndpointParametersAsync(BigDecimal number, Double _double, String patternWithoutDelimiter, byte[] _byte, Integer integer, Integer int32, Long int64, Float _float, String string, byte[] binary, LocalDate date, OffsetDateTime dateTime, String password, String paramCallback, final ApiCallback<Void> callback) throws ApiException {

        ProgressResponseBody.ProgressListener progressListener = null;
        ProgressRequestBody.ProgressRequestListener progressRequestListener = null;

        if (callback != null) {
            progressListener = new ProgressResponseBody.ProgressListener() {
                @Override
                public void update(long bytesRead, long contentLength, boolean done) {
                    callback.onDownloadProgress(bytesRead, contentLength, done);
                }
            };

            progressRequestListener = new ProgressRequestBody.ProgressRequestListener() {
                @Override
                public void onRequestProgress(long bytesWritten, long contentLength, boolean done) {
                    callback.onUploadProgress(bytesWritten, contentLength, done);
                }
            };
        }

        com.squareup.okhttp.Call call = testEndpointParametersValidateBeforeCall(number, _double, patternWithoutDelimiter, _byte, integer, int32, int64, _float, string, binary, date, dateTime, password, paramCallback, progressListener, progressRequestListener);
        apiClient.executeAsync(call, callback);
        return call;
    }
    /**
     * Build call for testEnumParameters
     * @param enumFormStringArray Form parameter enum test (string array) (optional)
     * @param enumFormString Form parameter enum test (string) (optional, default to -efg)
     * @param enumHeaderStringArray Header parameter enum test (string array) (optional)
     * @param enumHeaderString Header parameter enum test (string) (optional, default to -efg)
     * @param enumQueryStringArray Query parameter enum test (string array) (optional)
     * @param enumQueryString Query parameter enum test (string) (optional, default to -efg)
     * @param enumQueryInteger Query parameter enum test (double) (optional)
     * @param enumQueryDouble Query parameter enum test (double) (optional)
     * @param progressListener Progress listener
     * @param progressRequestListener Progress request listener
     * @return Call to execute
     * @throws ApiException If fail to serialize the request body object
     */
    public com.squareup.okhttp.Call testEnumParametersCall(List<String> enumFormStringArray, String enumFormString, List<String> enumHeaderStringArray, String enumHeaderString, List<String> enumQueryStringArray, String enumQueryString, Integer enumQueryInteger, Double enumQueryDouble, final ProgressResponseBody.ProgressListener progressListener, final ProgressRequestBody.ProgressRequestListener progressRequestListener) throws ApiException {
        Object localVarPostBody = null;
        
        // create path and map variables
        String localVarPath = "/fake";

        List<Pair> localVarQueryParams = new ArrayList<Pair>();
        if (enumQueryStringArray != null)
        localVarQueryParams.addAll(apiClient.parameterToPairs("csv", "enum_query_string_array", enumQueryStringArray));
        if (enumQueryString != null)
        localVarQueryParams.addAll(apiClient.parameterToPairs("", "enum_query_string", enumQueryString));
        if (enumQueryInteger != null)
        localVarQueryParams.addAll(apiClient.parameterToPairs("", "enum_query_integer", enumQueryInteger));

        Map<String, String> localVarHeaderParams = new HashMap<String, String>();
        if (enumHeaderStringArray != null)
        localVarHeaderParams.put("enum_header_string_array", apiClient.parameterToString(enumHeaderStringArray));
        if (enumHeaderString != null)
        localVarHeaderParams.put("enum_header_string", apiClient.parameterToString(enumHeaderString));

        Map<String, Object> localVarFormParams = new HashMap<String, Object>();
        if (enumFormStringArray != null)
        localVarFormParams.put("enum_form_string_array", enumFormStringArray);
        if (enumFormString != null)
        localVarFormParams.put("enum_form_string", enumFormString);
        if (enumQueryDouble != null)
        localVarFormParams.put("enum_query_double", enumQueryDouble);

        final String[] localVarAccepts = {
            "*/*"
        };
        final String localVarAccept = apiClient.selectHeaderAccept(localVarAccepts);
        if (localVarAccept != null) localVarHeaderParams.put("Accept", localVarAccept);

        final String[] localVarContentTypes = {
            "*/*"
        };
        final String localVarContentType = apiClient.selectHeaderContentType(localVarContentTypes);
        localVarHeaderParams.put("Content-Type", localVarContentType);

        if(progressListener != null) {
            apiClient.getHttpClient().networkInterceptors().add(new com.squareup.okhttp.Interceptor() {
                @Override
                public com.squareup.okhttp.Response intercept(com.squareup.okhttp.Interceptor.Chain chain) throws IOException {
                    com.squareup.okhttp.Response originalResponse = chain.proceed(chain.request());
                    return originalResponse.newBuilder()
                    .body(new ProgressResponseBody(originalResponse.body(), progressListener))
                    .build();
                }
            });
        }

        String[] localVarAuthNames = new String[] {  };
        return apiClient.buildCall(localVarPath, "GET", localVarQueryParams, localVarPostBody, localVarHeaderParams, localVarFormParams, localVarAuthNames, progressRequestListener);
    }
    
    @SuppressWarnings("rawtypes")
    private com.squareup.okhttp.Call testEnumParametersValidateBeforeCall(List<String> enumFormStringArray, String enumFormString, List<String> enumHeaderStringArray, String enumHeaderString, List<String> enumQueryStringArray, String enumQueryString, Integer enumQueryInteger, Double enumQueryDouble, final ProgressResponseBody.ProgressListener progressListener, final ProgressRequestBody.ProgressRequestListener progressRequestListener) throws ApiException {
        
        
        com.squareup.okhttp.Call call = testEnumParametersCall(enumFormStringArray, enumFormString, enumHeaderStringArray, enumHeaderString, enumQueryStringArray, enumQueryString, enumQueryInteger, enumQueryDouble, progressListener, progressRequestListener);
        return call;

        
        
        
        
    }

    /**
     * To test enum parameters
     * To test enum parameters
     * @param enumFormStringArray Form parameter enum test (string array) (optional)
     * @param enumFormString Form parameter enum test (string) (optional, default to -efg)
     * @param enumHeaderStringArray Header parameter enum test (string array) (optional)
     * @param enumHeaderString Header parameter enum test (string) (optional, default to -efg)
     * @param enumQueryStringArray Query parameter enum test (string array) (optional)
     * @param enumQueryString Query parameter enum test (string) (optional, default to -efg)
     * @param enumQueryInteger Query parameter enum test (double) (optional)
     * @param enumQueryDouble Query parameter enum test (double) (optional)
     * @throws ApiException If fail to call the API, e.g. server error or cannot deserialize the response body
     */
    public void testEnumParameters(List<String> enumFormStringArray, String enumFormString, List<String> enumHeaderStringArray, String enumHeaderString, List<String> enumQueryStringArray, String enumQueryString, Integer enumQueryInteger, Double enumQueryDouble) throws ApiException {
        testEnumParametersWithHttpInfo(enumFormStringArray, enumFormString, enumHeaderStringArray, enumHeaderString, enumQueryStringArray, enumQueryString, enumQueryInteger, enumQueryDouble);
    }

    /**
     * To test enum parameters
     * To test enum parameters
     * @param enumFormStringArray Form parameter enum test (string array) (optional)
     * @param enumFormString Form parameter enum test (string) (optional, default to -efg)
     * @param enumHeaderStringArray Header parameter enum test (string array) (optional)
     * @param enumHeaderString Header parameter enum test (string) (optional, default to -efg)
     * @param enumQueryStringArray Query parameter enum test (string array) (optional)
     * @param enumQueryString Query parameter enum test (string) (optional, default to -efg)
     * @param enumQueryInteger Query parameter enum test (double) (optional)
     * @param enumQueryDouble Query parameter enum test (double) (optional)
     * @return ApiResponse&lt;Void&gt;
     * @throws ApiException If fail to call the API, e.g. server error or cannot deserialize the response body
     */
    public ApiResponse<Void> testEnumParametersWithHttpInfo(List<String> enumFormStringArray, String enumFormString, List<String> enumHeaderStringArray, String enumHeaderString, List<String> enumQueryStringArray, String enumQueryString, Integer enumQueryInteger, Double enumQueryDouble) throws ApiException {
        com.squareup.okhttp.Call call = testEnumParametersValidateBeforeCall(enumFormStringArray, enumFormString, enumHeaderStringArray, enumHeaderString, enumQueryStringArray, enumQueryString, enumQueryInteger, enumQueryDouble, null, null);
        return apiClient.execute(call);
    }

    /**
     * To test enum parameters (asynchronously)
     * To test enum parameters
     * @param enumFormStringArray Form parameter enum test (string array) (optional)
     * @param enumFormString Form parameter enum test (string) (optional, default to -efg)
     * @param enumHeaderStringArray Header parameter enum test (string array) (optional)
     * @param enumHeaderString Header parameter enum test (string) (optional, default to -efg)
     * @param enumQueryStringArray Query parameter enum test (string array) (optional)
     * @param enumQueryString Query parameter enum test (string) (optional, default to -efg)
     * @param enumQueryInteger Query parameter enum test (double) (optional)
     * @param enumQueryDouble Query parameter enum test (double) (optional)
     * @param callback The callback to be executed when the API call finishes
     * @return The request call
     * @throws ApiException If fail to process the API call, e.g. serializing the request body object
     */
    public com.squareup.okhttp.Call testEnumParametersAsync(List<String> enumFormStringArray, String enumFormString, List<String> enumHeaderStringArray, String enumHeaderString, List<String> enumQueryStringArray, String enumQueryString, Integer enumQueryInteger, Double enumQueryDouble, final ApiCallback<Void> callback) throws ApiException {

        ProgressResponseBody.ProgressListener progressListener = null;
        ProgressRequestBody.ProgressRequestListener progressRequestListener = null;

        if (callback != null) {
            progressListener = new ProgressResponseBody.ProgressListener() {
                @Override
                public void update(long bytesRead, long contentLength, boolean done) {
                    callback.onDownloadProgress(bytesRead, contentLength, done);
                }
            };

            progressRequestListener = new ProgressRequestBody.ProgressRequestListener() {
                @Override
                public void onRequestProgress(long bytesWritten, long contentLength, boolean done) {
                    callback.onUploadProgress(bytesWritten, contentLength, done);
                }
            };
        }

        com.squareup.okhttp.Call call = testEnumParametersValidateBeforeCall(enumFormStringArray, enumFormString, enumHeaderStringArray, enumHeaderString, enumQueryStringArray, enumQueryString, enumQueryInteger, enumQueryDouble, progressListener, progressRequestListener);
        apiClient.executeAsync(call, callback);
        return call;
    }
}<|MERGE_RESOLUTION|>--- conflicted
+++ resolved
@@ -182,10 +182,6 @@
         apiClient.executeAsync(call, localVarReturnType, callback);
         return call;
     }
-<<<<<<< HEAD
-    /* Build call for testEndpointParameters */
-    private com.squareup.okhttp.Call testEndpointParametersCall(BigDecimal number, Double _double, String patternWithoutDelimiter, byte[] _byte, Integer integer, Integer int32, Long int64, Float _float, String string, byte[] binary, LocalDate date, OffsetDateTime dateTime, String password, String paramCallback, final ProgressResponseBody.ProgressListener progressListener, final ProgressRequestBody.ProgressRequestListener progressRequestListener) throws ApiException {
-=======
     /**
      * Build call for testEndpointParameters
      * @param number None (required)
@@ -207,8 +203,7 @@
      * @return Call to execute
      * @throws ApiException If fail to serialize the request body object
      */
-    public com.squareup.okhttp.Call testEndpointParametersCall(BigDecimal number, Double _double, String patternWithoutDelimiter, byte[] _byte, Integer integer, Integer int32, Long int64, Float _float, String string, byte[] binary, LocalDate date, DateTime dateTime, String password, String paramCallback, final ProgressResponseBody.ProgressListener progressListener, final ProgressRequestBody.ProgressRequestListener progressRequestListener) throws ApiException {
->>>>>>> b5be3f4a
+    public com.squareup.okhttp.Call testEndpointParametersCall(BigDecimal number, Double _double, String patternWithoutDelimiter, byte[] _byte, Integer integer, Integer int32, Long int64, Float _float, String string, byte[] binary, LocalDate date, OffsetDateTime dateTime, String password, String paramCallback, final ProgressResponseBody.ProgressListener progressListener, final ProgressRequestBody.ProgressRequestListener progressRequestListener) throws ApiException {
         Object localVarPostBody = null;
         
         // create path and map variables
