package io.swagger.client.model;

import java.util.Objects;
import io.swagger.annotations.ApiModel;
import io.swagger.annotations.ApiModelProperty;

import com.google.gson.annotations.SerializedName;




/**
 * Model for testing model name same as property name
 **/
@ApiModel(description = "Model for testing model name same as property name")
public class Name   {
  
  @SerializedName("name")
  private Integer name = null;
<<<<<<< HEAD
  
  @SerializedName("snake_case")
  private Integer snakeCase = null;
  
=======
>>>>>>> 3332692d

  @SerializedName("snake_case")
  private Integer snakeCase = null;

  /**
   **/
  @ApiModelProperty(required = true, value = "")
  public Integer getName() {
    return name;
  }
  public void setName(Integer name) {
    this.name = name;
  }

<<<<<<< HEAD
  
=======
>>>>>>> 3332692d
  /**
   **/
  @ApiModelProperty(value = "")
  public Integer getSnakeCase() {
    return snakeCase;
  }
<<<<<<< HEAD
  public void setSnakeCase(Integer snakeCase) {
    this.snakeCase = snakeCase;
  }

  
=======

>>>>>>> 3332692d

  @Override
  public boolean equals(Object o) {
    if (this == o) {
      return true;
    }
    if (o == null || getClass() != o.getClass()) {
      return false;
    }
    Name name = (Name) o;
    return Objects.equals(this.name, name.name) &&
        Objects.equals(this.snakeCase, name.snakeCase);
  }

  @Override
  public int hashCode() {
    return Objects.hash(name, snakeCase);
  }

  @Override
  public String toString() {
    StringBuilder sb = new StringBuilder();
    sb.append("class Name {\n");
    
    sb.append("    name: ").append(toIndentedString(name)).append("\n");
    sb.append("    snakeCase: ").append(toIndentedString(snakeCase)).append("\n");
    sb.append("}");
    return sb.toString();
  }

  /**
   * Convert the given object to string with each line indented by 4 spaces
   * (except the first line).
   */
  private String toIndentedString(Object o) {
    if (o == null) {
      return "null";
    }
    return o.toString().replace("\n", "\n    ");
  }
}<|MERGE_RESOLUTION|>--- conflicted
+++ resolved
@@ -17,13 +17,6 @@
   
   @SerializedName("name")
   private Integer name = null;
-<<<<<<< HEAD
-  
-  @SerializedName("snake_case")
-  private Integer snakeCase = null;
-  
-=======
->>>>>>> 3332692d
 
   @SerializedName("snake_case")
   private Integer snakeCase = null;
@@ -38,25 +31,13 @@
     this.name = name;
   }
 
-<<<<<<< HEAD
-  
-=======
->>>>>>> 3332692d
   /**
    **/
   @ApiModelProperty(value = "")
   public Integer getSnakeCase() {
     return snakeCase;
   }
-<<<<<<< HEAD
-  public void setSnakeCase(Integer snakeCase) {
-    this.snakeCase = snakeCase;
-  }
 
-  
-=======
-
->>>>>>> 3332692d
 
   @Override
   public boolean equals(Object o) {
