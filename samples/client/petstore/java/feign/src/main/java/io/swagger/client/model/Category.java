package io.swagger.client.model;

import java.util.Objects;
import com.fasterxml.jackson.annotation.JsonProperty;
import io.swagger.annotations.ApiModel;
import io.swagger.annotations.ApiModelProperty;





<<<<<<< HEAD
@javax.annotation.Generated(value = "class io.swagger.codegen.languages.JavaClientCodegen", date = "2016-04-19T19:29:57.731+08:00")
=======
@javax.annotation.Generated(value = "class io.swagger.codegen.languages.JavaClientCodegen", date = "2016-04-23T12:48:24.088+08:00")
>>>>>>> b5e5ea6b
public class Category   {
  
  private Long id = null;
  private String name = null;

  
  /**
   **/
  public Category id(Long id) {
    this.id = id;
    return this;
  }
  
  @ApiModelProperty(example = "null", value = "")
  @JsonProperty("id")
  public Long getId() {
    return id;
  }
  public void setId(Long id) {
    this.id = id;
  }


  /**
   **/
  public Category name(String name) {
    this.name = name;
    return this;
  }
  
  @ApiModelProperty(example = "null", value = "")
  @JsonProperty("name")
  public String getName() {
    return name;
  }
  public void setName(String name) {
    this.name = name;
  }


  @Override
  public boolean equals(java.lang.Object o) {
    if (this == o) {
      return true;
    }
    if (o == null || getClass() != o.getClass()) {
      return false;
    }
    Category category = (Category) o;
    return Objects.equals(this.id, category.id) &&
        Objects.equals(this.name, category.name);
  }

  @Override
  public int hashCode() {
    return Objects.hash(id, name);
  }

  @Override
  public String toString() {
    StringBuilder sb = new StringBuilder();
    sb.append("class Category {\n");
    
    sb.append("    id: ").append(toIndentedString(id)).append("\n");
    sb.append("    name: ").append(toIndentedString(name)).append("\n");
    sb.append("}");
    return sb.toString();
  }

  /**
   * Convert the given object to string with each line indented by 4 spaces
   * (except the first line).
   */
  private String toIndentedString(java.lang.Object o) {
    if (o == null) {
      return "null";
    }
    return o.toString().replace("\n", "\n    ");
  }
}
<|MERGE_RESOLUTION|>--- conflicted
+++ resolved
@@ -9,11 +9,7 @@
 
 
 
-<<<<<<< HEAD
-@javax.annotation.Generated(value = "class io.swagger.codegen.languages.JavaClientCodegen", date = "2016-04-19T19:29:57.731+08:00")
-=======
 @javax.annotation.Generated(value = "class io.swagger.codegen.languages.JavaClientCodegen", date = "2016-04-23T12:48:24.088+08:00")
->>>>>>> b5e5ea6b
 public class Category   {
   
   private Long id = null;
