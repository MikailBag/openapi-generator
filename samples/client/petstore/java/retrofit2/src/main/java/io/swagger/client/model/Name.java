--- conflicted
+++ resolved
@@ -9,14 +9,10 @@
 
 
 
-<<<<<<< HEAD
-
-=======
 /**
  * Model for testing model name same as property name
  **/
 @ApiModel(description = "Model for testing model name same as property name")
->>>>>>> 3332692d
 public class Name   {
   
   @SerializedName("name")
