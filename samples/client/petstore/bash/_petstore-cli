--- conflicted
+++ resolved
@@ -10,10 +10,6 @@
 # !
 # ! Based on: https://github.com/Valodim/zsh-curl-completion/blob/master/_curl
 # !
-<<<<<<< HEAD
-# ! Generated on: 2017-03-15T16:43:11.743+01:00
-=======
->>>>>>> 9b113d5a
 # !
 # !
 # ! Installation:
