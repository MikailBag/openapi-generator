--- conflicted
+++ resolved
@@ -258,12 +258,7 @@
         $pet_id = 10001;
         $response = $this->api->uploadFile($pet_id, 'test meta', __DIR__ . '/../composer.json');
         // return ApiResponse
-<<<<<<< HEAD
         $this->assertInstanceOf(ApiResponse::class, $response);
-
-=======
-        $this->assertInstanceOf('Swagger\Client\Model\ApiResponse', $response);
->>>>>>> 6ee332a5
     }
 
     /*
@@ -394,11 +389,4 @@
 //            'path' => sys_get_temp_dir() . '/' . $result->getFilename()
 //        ]);
 //    }
-
-<<<<<<< HEAD
-=======
-        // Reset to original to prevent failure of other tests that rely on this state
-        Configuration::setDefaultConfiguration($orig_default);
-    }
->>>>>>> 6ee332a5
 }