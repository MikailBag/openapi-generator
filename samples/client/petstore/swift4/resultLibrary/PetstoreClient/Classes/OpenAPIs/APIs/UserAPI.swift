//
// UserAPI.swift
//
// Generated by openapi-generator
// https://openapi-generator.tech
//

import Foundation



open class UserAPI {
    /**
     Create user
     
     - parameter body: (body) Created user object 
     - parameter completion: completion handler to receive the data and the error objects
     */
    open class func createUser(body: User, completion: @escaping ((_ data: Void?,_ error: Error?) -> Void)) {
        createUserWithRequestBuilder(body: body).execute { (response, error) -> Void in
            if error == nil {
                completion((), error)
            } else {
                completion(nil, error)
            }
        }
    }
    /**
     Create user
     
     - parameter body: (body) Created user object 
     - parameter completion: completion handler to receive the result
     */
    open class func createUser(body: User, completion: @escaping ((_ result: Result<Void, Error>) -> Void)) {
        createUserWithRequestBuilder(body: body).execute { (response, error) -> Void in
            if let error = error {
                completion(.failure(error))
            } else {
                completion(.success(()))
            }
        }
    }

    /**
     Create user
     - POST /user
     - This can only be done by the logged in user.
     - parameter body: (body) Created user object 
     - returns: RequestBuilder<Void> 
     */
    open class func createUserWithRequestBuilder(body: User) -> RequestBuilder<Void> {
        let path = "/user"
        let URLString = PetstoreClientAPI.basePath + path
        let parameters = JSONEncodingHelper.encodingParameters(forEncodableObject: body)

        let url = URLComponents(string: URLString)

        let requestBuilder: RequestBuilder<Void>.Type = PetstoreClientAPI.requestBuilderFactory.getNonDecodableBuilder()

        return requestBuilder.init(method: "POST", URLString: (url?.string ?? URLString), parameters: parameters, isBody: true)
    }

    /**
     Creates list of users with given input array
     
     - parameter body: (body) List of user object 
     - parameter completion: completion handler to receive the data and the error objects
     */
    open class func createUsersWithArrayInput(body: [User], completion: @escaping ((_ data: Void?,_ error: Error?) -> Void)) {
        createUsersWithArrayInputWithRequestBuilder(body: body).execute { (response, error) -> Void in
            if error == nil {
                completion((), error)
            } else {
                completion(nil, error)
            }
        }
    }
    /**
     Creates list of users with given input array
     
     - parameter body: (body) List of user object 
     - parameter completion: completion handler to receive the result
     */
    open class func createUsersWithArrayInput(body: [User], completion: @escaping ((_ result: Result<Void, Error>) -> Void)) {
        createUsersWithArrayInputWithRequestBuilder(body: body).execute { (response, error) -> Void in
            if let error = error {
                completion(.failure(error))
            } else {
                completion(.success(()))
            }
        }
    }

    /**
     Creates list of users with given input array
     - POST /user/createWithArray
     - parameter body: (body) List of user object 
     - returns: RequestBuilder<Void> 
     */
    open class func createUsersWithArrayInputWithRequestBuilder(body: [User]) -> RequestBuilder<Void> {
        let path = "/user/createWithArray"
        let URLString = PetstoreClientAPI.basePath + path
        let parameters = JSONEncodingHelper.encodingParameters(forEncodableObject: body)

        let url = URLComponents(string: URLString)

        let requestBuilder: RequestBuilder<Void>.Type = PetstoreClientAPI.requestBuilderFactory.getNonDecodableBuilder()

        return requestBuilder.init(method: "POST", URLString: (url?.string ?? URLString), parameters: parameters, isBody: true)
    }

    /**
     Creates list of users with given input array
     
     - parameter body: (body) List of user object 
     - parameter completion: completion handler to receive the data and the error objects
     */
    open class func createUsersWithListInput(body: [User], completion: @escaping ((_ data: Void?,_ error: Error?) -> Void)) {
        createUsersWithListInputWithRequestBuilder(body: body).execute { (response, error) -> Void in
            if error == nil {
                completion((), error)
            } else {
                completion(nil, error)
            }
        }
    }
    /**
     Creates list of users with given input array
     
     - parameter body: (body) List of user object 
     - parameter completion: completion handler to receive the result
     */
    open class func createUsersWithListInput(body: [User], completion: @escaping ((_ result: Result<Void, Error>) -> Void)) {
        createUsersWithListInputWithRequestBuilder(body: body).execute { (response, error) -> Void in
            if let error = error {
                completion(.failure(error))
            } else {
                completion(.success(()))
            }
        }
    }

    /**
     Creates list of users with given input array
     - POST /user/createWithList
     - parameter body: (body) List of user object 
     - returns: RequestBuilder<Void> 
     */
    open class func createUsersWithListInputWithRequestBuilder(body: [User]) -> RequestBuilder<Void> {
        let path = "/user/createWithList"
        let URLString = PetstoreClientAPI.basePath + path
        let parameters = JSONEncodingHelper.encodingParameters(forEncodableObject: body)

        let url = URLComponents(string: URLString)

        let requestBuilder: RequestBuilder<Void>.Type = PetstoreClientAPI.requestBuilderFactory.getNonDecodableBuilder()

        return requestBuilder.init(method: "POST", URLString: (url?.string ?? URLString), parameters: parameters, isBody: true)
    }

    /**
     Delete user
     
     - parameter username: (path) The name that needs to be deleted 
     - parameter completion: completion handler to receive the data and the error objects
     */
    open class func deleteUser(username: String, completion: @escaping ((_ data: Void?,_ error: Error?) -> Void)) {
        deleteUserWithRequestBuilder(username: username).execute { (response, error) -> Void in
            if error == nil {
                completion((), error)
            } else {
                completion(nil, error)
            }
        }
    }
    /**
     Delete user
     
     - parameter username: (path) The name that needs to be deleted 
     - parameter completion: completion handler to receive the result
     */
    open class func deleteUser(username: String, completion: @escaping ((_ result: Result<Void, Error>) -> Void)) {
        deleteUserWithRequestBuilder(username: username).execute { (response, error) -> Void in
            if let error = error {
                completion(.failure(error))
            } else {
                completion(.success(()))
            }
        }
    }

    /**
     Delete user
     - DELETE /user/{username}
     - This can only be done by the logged in user.
     - parameter username: (path) The name that needs to be deleted 
     - returns: RequestBuilder<Void> 
     */
    open class func deleteUserWithRequestBuilder(username: String) -> RequestBuilder<Void> {
        var path = "/user/{username}"
        let usernamePreEscape = "\(APIHelper.mapValueToPathItem(username))"
        let usernamePostEscape = usernamePreEscape.addingPercentEncoding(withAllowedCharacters: .urlPathAllowed) ?? ""
        path = path.replacingOccurrences(of: "{username}", with: usernamePostEscape, options: .literal, range: nil)
        let URLString = PetstoreClientAPI.basePath + path
        let parameters: [String:Any]? = nil
        
        let url = URLComponents(string: URLString)

        let requestBuilder: RequestBuilder<Void>.Type = PetstoreClientAPI.requestBuilderFactory.getNonDecodableBuilder()

        return requestBuilder.init(method: "DELETE", URLString: (url?.string ?? URLString), parameters: parameters, isBody: false)
    }

    /**
     Get user by user name
     
     - parameter username: (path) The name that needs to be fetched. Use user1 for testing. 
     - parameter completion: completion handler to receive the data and the error objects
     */
    open class func getUserByName(username: String, completion: @escaping ((_ data: User?,_ error: Error?) -> Void)) {
        getUserByNameWithRequestBuilder(username: username).execute { (response, error) -> Void in
            completion(response?.body, error)
        }
    }
    /**
     Get user by user name
     
     - parameter username: (path) The name that needs to be fetched. Use user1 for testing. 
     - parameter completion: completion handler to receive the result
     */
    open class func getUserByName(username: String, completion: @escaping ((_ result: Result<User, Error>) -> Void)) {
        getUserByNameWithRequestBuilder(username: username).execute { (response, error) -> Void in
            if let error = error {
                completion(.failure(error))
            } else if let response = response {
                completion(.success(response.body!))
            } else {
                fatalError()
            }
        }
    }

    /**
     Get user by user name
     - GET /user/{username}
     - parameter username: (path) The name that needs to be fetched. Use user1 for testing. 
     - returns: RequestBuilder<User> 
     */
    open class func getUserByNameWithRequestBuilder(username: String) -> RequestBuilder<User> {
        var path = "/user/{username}"
        let usernamePreEscape = "\(APIHelper.mapValueToPathItem(username))"
        let usernamePostEscape = usernamePreEscape.addingPercentEncoding(withAllowedCharacters: .urlPathAllowed) ?? ""
        path = path.replacingOccurrences(of: "{username}", with: usernamePostEscape, options: .literal, range: nil)
        let URLString = PetstoreClientAPI.basePath + path
        let parameters: [String:Any]? = nil
        
        let url = URLComponents(string: URLString)

        let requestBuilder: RequestBuilder<User>.Type = PetstoreClientAPI.requestBuilderFactory.getBuilder()

        return requestBuilder.init(method: "GET", URLString: (url?.string ?? URLString), parameters: parameters, isBody: false)
    }

    /**
     Logs user into the system
     
     - parameter username: (query) The user name for login 
     - parameter password: (query) The password for login in clear text 
     - parameter completion: completion handler to receive the data and the error objects
     */
    open class func loginUser(username: String, password: String, completion: @escaping ((_ data: String?,_ error: Error?) -> Void)) {
        loginUserWithRequestBuilder(username: username, password: password).execute { (response, error) -> Void in
            completion(response?.body, error)
        }
    }
    /**
     Logs user into the system
     
     - parameter username: (query) The user name for login 
     - parameter password: (query) The password for login in clear text 
     - parameter completion: completion handler to receive the result
     */
    open class func loginUser(username: String, password: String, completion: @escaping ((_ result: Result<String, Error>) -> Void)) {
        loginUserWithRequestBuilder(username: username, password: password).execute { (response, error) -> Void in
            if let error = error {
                completion(.failure(error))
            } else if let response = response {
                completion(.success(response.body!))
            } else {
                fatalError()
            }
        }
    }

    /**
     Logs user into the system
     - GET /user/login
     - responseHeaders: [X-Rate-Limit(Int), X-Expires-After(Date)]
     - parameter username: (query) The user name for login 
     - parameter password: (query) The password for login in clear text 
     - returns: RequestBuilder<String> 
     */
    open class func loginUserWithRequestBuilder(username: String, password: String) -> RequestBuilder<String> {
        let path = "/user/login"
        let URLString = PetstoreClientAPI.basePath + path
        let parameters: [String:Any]? = nil
        
        var url = URLComponents(string: URLString)
        url?.queryItems = APIHelper.mapValuesToQueryItems([
<<<<<<< HEAD
            "username": username.encodeToJSON(), 
=======
            "username": username.encodeToJSON(),
>>>>>>> 3146e80c
            "password": password.encodeToJSON()
        ])

        let requestBuilder: RequestBuilder<String>.Type = PetstoreClientAPI.requestBuilderFactory.getBuilder()

        return requestBuilder.init(method: "GET", URLString: (url?.string ?? URLString), parameters: parameters, isBody: false)
    }

    /**
     Logs out current logged in user session
     
     - parameter completion: completion handler to receive the data and the error objects
     */
    open class func logoutUser(completion: @escaping ((_ data: Void?,_ error: Error?) -> Void)) {
        logoutUserWithRequestBuilder().execute { (response, error) -> Void in
            if error == nil {
                completion((), error)
            } else {
                completion(nil, error)
            }
        }
    }
    /**
     Logs out current logged in user session
     
     - parameter completion: completion handler to receive the result
     */
    open class func logoutUser(completion: @escaping ((_ result: Result<Void, Error>) -> Void)) {
        logoutUserWithRequestBuilder().execute { (response, error) -> Void in
            if let error = error {
                completion(.failure(error))
            } else {
                completion(.success(()))
            }
        }
    }

    /**
     Logs out current logged in user session
     - GET /user/logout
     - returns: RequestBuilder<Void> 
     */
    open class func logoutUserWithRequestBuilder() -> RequestBuilder<Void> {
        let path = "/user/logout"
        let URLString = PetstoreClientAPI.basePath + path
        let parameters: [String:Any]? = nil
        
        let url = URLComponents(string: URLString)

        let requestBuilder: RequestBuilder<Void>.Type = PetstoreClientAPI.requestBuilderFactory.getNonDecodableBuilder()

        return requestBuilder.init(method: "GET", URLString: (url?.string ?? URLString), parameters: parameters, isBody: false)
    }

    /**
     Updated user
     
     - parameter username: (path) name that need to be deleted 
     - parameter body: (body) Updated user object 
     - parameter completion: completion handler to receive the data and the error objects
     */
    open class func updateUser(username: String, body: User, completion: @escaping ((_ data: Void?,_ error: Error?) -> Void)) {
        updateUserWithRequestBuilder(username: username, body: body).execute { (response, error) -> Void in
            if error == nil {
                completion((), error)
            } else {
                completion(nil, error)
            }
        }
    }
    /**
     Updated user
     
     - parameter username: (path) name that need to be deleted 
     - parameter body: (body) Updated user object 
     - parameter completion: completion handler to receive the result
     */
    open class func updateUser(username: String, body: User, completion: @escaping ((_ result: Result<Void, Error>) -> Void)) {
        updateUserWithRequestBuilder(username: username, body: body).execute { (response, error) -> Void in
            if let error = error {
                completion(.failure(error))
            } else {
                completion(.success(()))
            }
        }
    }

    /**
     Updated user
     - PUT /user/{username}
     - This can only be done by the logged in user.
     - parameter username: (path) name that need to be deleted 
     - parameter body: (body) Updated user object 
     - returns: RequestBuilder<Void> 
     */
    open class func updateUserWithRequestBuilder(username: String, body: User) -> RequestBuilder<Void> {
        var path = "/user/{username}"
        let usernamePreEscape = "\(APIHelper.mapValueToPathItem(username))"
        let usernamePostEscape = usernamePreEscape.addingPercentEncoding(withAllowedCharacters: .urlPathAllowed) ?? ""
        path = path.replacingOccurrences(of: "{username}", with: usernamePostEscape, options: .literal, range: nil)
        let URLString = PetstoreClientAPI.basePath + path
        let parameters = JSONEncodingHelper.encodingParameters(forEncodableObject: body)

        let url = URLComponents(string: URLString)

        let requestBuilder: RequestBuilder<Void>.Type = PetstoreClientAPI.requestBuilderFactory.getNonDecodableBuilder()

        return requestBuilder.init(method: "PUT", URLString: (url?.string ?? URLString), parameters: parameters, isBody: true)
    }

}<|MERGE_RESOLUTION|>--- conflicted
+++ resolved
@@ -7,8 +7,6 @@
 
 import Foundation
 
-
-
 open class UserAPI {
     /**
      Create user
@@ -16,8 +14,8 @@
      - parameter body: (body) Created user object 
      - parameter completion: completion handler to receive the data and the error objects
      */
-    open class func createUser(body: User, completion: @escaping ((_ data: Void?,_ error: Error?) -> Void)) {
-        createUserWithRequestBuilder(body: body).execute { (response, error) -> Void in
+    open class func createUser(body: User, completion: @escaping ((_ data: Void?, _ error: Error?) -> Void)) {
+        createUserWithRequestBuilder(body: body).execute { (_, error) -> Void in
             if error == nil {
                 completion((), error)
             } else {
@@ -32,7 +30,7 @@
      - parameter completion: completion handler to receive the result
      */
     open class func createUser(body: User, completion: @escaping ((_ result: Result<Void, Error>) -> Void)) {
-        createUserWithRequestBuilder(body: body).execute { (response, error) -> Void in
+        createUserWithRequestBuilder(body: body).execute { (_, error) -> Void in
             if let error = error {
                 completion(.failure(error))
             } else {
@@ -66,8 +64,8 @@
      - parameter body: (body) List of user object 
      - parameter completion: completion handler to receive the data and the error objects
      */
-    open class func createUsersWithArrayInput(body: [User], completion: @escaping ((_ data: Void?,_ error: Error?) -> Void)) {
-        createUsersWithArrayInputWithRequestBuilder(body: body).execute { (response, error) -> Void in
+    open class func createUsersWithArrayInput(body: [User], completion: @escaping ((_ data: Void?, _ error: Error?) -> Void)) {
+        createUsersWithArrayInputWithRequestBuilder(body: body).execute { (_, error) -> Void in
             if error == nil {
                 completion((), error)
             } else {
@@ -82,7 +80,7 @@
      - parameter completion: completion handler to receive the result
      */
     open class func createUsersWithArrayInput(body: [User], completion: @escaping ((_ result: Result<Void, Error>) -> Void)) {
-        createUsersWithArrayInputWithRequestBuilder(body: body).execute { (response, error) -> Void in
+        createUsersWithArrayInputWithRequestBuilder(body: body).execute { (_, error) -> Void in
             if let error = error {
                 completion(.failure(error))
             } else {
@@ -115,8 +113,8 @@
      - parameter body: (body) List of user object 
      - parameter completion: completion handler to receive the data and the error objects
      */
-    open class func createUsersWithListInput(body: [User], completion: @escaping ((_ data: Void?,_ error: Error?) -> Void)) {
-        createUsersWithListInputWithRequestBuilder(body: body).execute { (response, error) -> Void in
+    open class func createUsersWithListInput(body: [User], completion: @escaping ((_ data: Void?, _ error: Error?) -> Void)) {
+        createUsersWithListInputWithRequestBuilder(body: body).execute { (_, error) -> Void in
             if error == nil {
                 completion((), error)
             } else {
@@ -131,7 +129,7 @@
      - parameter completion: completion handler to receive the result
      */
     open class func createUsersWithListInput(body: [User], completion: @escaping ((_ result: Result<Void, Error>) -> Void)) {
-        createUsersWithListInputWithRequestBuilder(body: body).execute { (response, error) -> Void in
+        createUsersWithListInputWithRequestBuilder(body: body).execute { (_, error) -> Void in
             if let error = error {
                 completion(.failure(error))
             } else {
@@ -164,8 +162,8 @@
      - parameter username: (path) The name that needs to be deleted 
      - parameter completion: completion handler to receive the data and the error objects
      */
-    open class func deleteUser(username: String, completion: @escaping ((_ data: Void?,_ error: Error?) -> Void)) {
-        deleteUserWithRequestBuilder(username: username).execute { (response, error) -> Void in
+    open class func deleteUser(username: String, completion: @escaping ((_ data: Void?, _ error: Error?) -> Void)) {
+        deleteUserWithRequestBuilder(username: username).execute { (_, error) -> Void in
             if error == nil {
                 completion((), error)
             } else {
@@ -180,7 +178,7 @@
      - parameter completion: completion handler to receive the result
      */
     open class func deleteUser(username: String, completion: @escaping ((_ result: Result<Void, Error>) -> Void)) {
-        deleteUserWithRequestBuilder(username: username).execute { (response, error) -> Void in
+        deleteUserWithRequestBuilder(username: username).execute { (_, error) -> Void in
             if let error = error {
                 completion(.failure(error))
             } else {
@@ -202,8 +200,8 @@
         let usernamePostEscape = usernamePreEscape.addingPercentEncoding(withAllowedCharacters: .urlPathAllowed) ?? ""
         path = path.replacingOccurrences(of: "{username}", with: usernamePostEscape, options: .literal, range: nil)
         let URLString = PetstoreClientAPI.basePath + path
-        let parameters: [String:Any]? = nil
-        
+        let parameters: [String: Any]? = nil
+
         let url = URLComponents(string: URLString)
 
         let requestBuilder: RequestBuilder<Void>.Type = PetstoreClientAPI.requestBuilderFactory.getNonDecodableBuilder()
@@ -217,7 +215,7 @@
      - parameter username: (path) The name that needs to be fetched. Use user1 for testing. 
      - parameter completion: completion handler to receive the data and the error objects
      */
-    open class func getUserByName(username: String, completion: @escaping ((_ data: User?,_ error: Error?) -> Void)) {
+    open class func getUserByName(username: String, completion: @escaping ((_ data: User?, _ error: Error?) -> Void)) {
         getUserByNameWithRequestBuilder(username: username).execute { (response, error) -> Void in
             completion(response?.body, error)
         }
@@ -252,8 +250,8 @@
         let usernamePostEscape = usernamePreEscape.addingPercentEncoding(withAllowedCharacters: .urlPathAllowed) ?? ""
         path = path.replacingOccurrences(of: "{username}", with: usernamePostEscape, options: .literal, range: nil)
         let URLString = PetstoreClientAPI.basePath + path
-        let parameters: [String:Any]? = nil
-        
+        let parameters: [String: Any]? = nil
+
         let url = URLComponents(string: URLString)
 
         let requestBuilder: RequestBuilder<User>.Type = PetstoreClientAPI.requestBuilderFactory.getBuilder()
@@ -268,7 +266,7 @@
      - parameter password: (query) The password for login in clear text 
      - parameter completion: completion handler to receive the data and the error objects
      */
-    open class func loginUser(username: String, password: String, completion: @escaping ((_ data: String?,_ error: Error?) -> Void)) {
+    open class func loginUser(username: String, password: String, completion: @escaping ((_ data: String?, _ error: Error?) -> Void)) {
         loginUserWithRequestBuilder(username: username, password: password).execute { (response, error) -> Void in
             completion(response?.body, error)
         }
@@ -303,15 +301,11 @@
     open class func loginUserWithRequestBuilder(username: String, password: String) -> RequestBuilder<String> {
         let path = "/user/login"
         let URLString = PetstoreClientAPI.basePath + path
-        let parameters: [String:Any]? = nil
-        
+        let parameters: [String: Any]? = nil
+
         var url = URLComponents(string: URLString)
         url?.queryItems = APIHelper.mapValuesToQueryItems([
-<<<<<<< HEAD
-            "username": username.encodeToJSON(), 
-=======
             "username": username.encodeToJSON(),
->>>>>>> 3146e80c
             "password": password.encodeToJSON()
         ])
 
@@ -325,8 +319,8 @@
      
      - parameter completion: completion handler to receive the data and the error objects
      */
-    open class func logoutUser(completion: @escaping ((_ data: Void?,_ error: Error?) -> Void)) {
-        logoutUserWithRequestBuilder().execute { (response, error) -> Void in
+    open class func logoutUser(completion: @escaping ((_ data: Void?, _ error: Error?) -> Void)) {
+        logoutUserWithRequestBuilder().execute { (_, error) -> Void in
             if error == nil {
                 completion((), error)
             } else {
@@ -340,7 +334,7 @@
      - parameter completion: completion handler to receive the result
      */
     open class func logoutUser(completion: @escaping ((_ result: Result<Void, Error>) -> Void)) {
-        logoutUserWithRequestBuilder().execute { (response, error) -> Void in
+        logoutUserWithRequestBuilder().execute { (_, error) -> Void in
             if let error = error {
                 completion(.failure(error))
             } else {
@@ -357,8 +351,8 @@
     open class func logoutUserWithRequestBuilder() -> RequestBuilder<Void> {
         let path = "/user/logout"
         let URLString = PetstoreClientAPI.basePath + path
-        let parameters: [String:Any]? = nil
-        
+        let parameters: [String: Any]? = nil
+
         let url = URLComponents(string: URLString)
 
         let requestBuilder: RequestBuilder<Void>.Type = PetstoreClientAPI.requestBuilderFactory.getNonDecodableBuilder()
@@ -373,8 +367,8 @@
      - parameter body: (body) Updated user object 
      - parameter completion: completion handler to receive the data and the error objects
      */
-    open class func updateUser(username: String, body: User, completion: @escaping ((_ data: Void?,_ error: Error?) -> Void)) {
-        updateUserWithRequestBuilder(username: username, body: body).execute { (response, error) -> Void in
+    open class func updateUser(username: String, body: User, completion: @escaping ((_ data: Void?, _ error: Error?) -> Void)) {
+        updateUserWithRequestBuilder(username: username, body: body).execute { (_, error) -> Void in
             if error == nil {
                 completion((), error)
             } else {
@@ -390,7 +384,7 @@
      - parameter completion: completion handler to receive the result
      */
     open class func updateUser(username: String, body: User, completion: @escaping ((_ result: Result<Void, Error>) -> Void)) {
-        updateUserWithRequestBuilder(username: username, body: body).execute { (response, error) -> Void in
+        updateUserWithRequestBuilder(username: username, body: body).execute { (_, error) -> Void in
             if let error = error {
                 completion(.failure(error))
             } else {
