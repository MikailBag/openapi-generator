//
// FakeAPI.swift
//
// Generated by openapi-generator
// https://openapi-generator.tech
//

import Foundation



open class FakeAPI {
    /**

     - parameter body: (body) Input boolean as post body (optional)
     - parameter completion: completion handler to receive the data and the error objects
     */
    open class func fakeOuterBooleanSerialize(body: Bool? = nil, completion: @escaping ((_ data: Bool?,_ error: Error?) -> Void)) {
        fakeOuterBooleanSerializeWithRequestBuilder(body: body).execute { (response, error) -> Void in
            completion(response?.body, error)
        }
    }
    /**

     - parameter body: (body) Input boolean as post body (optional)
     - parameter completion: completion handler to receive the result
     */
    open class func fakeOuterBooleanSerialize(body: Bool? = nil, completion: @escaping ((_ result: Result<Bool, Error>) -> Void)) {
        fakeOuterBooleanSerializeWithRequestBuilder(body: body).execute { (response, error) -> Void in
            if let error = error {
                completion(.failure(error))
            } else if let response = response {
                completion(.success(response.body!))
            } else {
                fatalError()
            }
        }
    }

    /**
     - POST /fake/outer/boolean
     - Test serialization of outer boolean types
     - parameter body: (body) Input boolean as post body (optional)
     - returns: RequestBuilder<Bool> 
     */
    open class func fakeOuterBooleanSerializeWithRequestBuilder(body: Bool? = nil) -> RequestBuilder<Bool> {
        let path = "/fake/outer/boolean"
        let URLString = PetstoreClientAPI.basePath + path
        let parameters = JSONEncodingHelper.encodingParameters(forEncodableObject: body)

        let url = URLComponents(string: URLString)

        let requestBuilder: RequestBuilder<Bool>.Type = PetstoreClientAPI.requestBuilderFactory.getBuilder()

        return requestBuilder.init(method: "POST", URLString: (url?.string ?? URLString), parameters: parameters, isBody: true)
    }

    /**

     - parameter body: (body) Input composite as post body (optional)
     - parameter completion: completion handler to receive the data and the error objects
     */
    open class func fakeOuterCompositeSerialize(body: OuterComposite? = nil, completion: @escaping ((_ data: OuterComposite?,_ error: Error?) -> Void)) {
        fakeOuterCompositeSerializeWithRequestBuilder(body: body).execute { (response, error) -> Void in
            completion(response?.body, error)
        }
    }
    /**

     - parameter body: (body) Input composite as post body (optional)
     - parameter completion: completion handler to receive the result
     */
    open class func fakeOuterCompositeSerialize(body: OuterComposite? = nil, completion: @escaping ((_ result: Result<OuterComposite, Error>) -> Void)) {
        fakeOuterCompositeSerializeWithRequestBuilder(body: body).execute { (response, error) -> Void in
            if let error = error {
                completion(.failure(error))
            } else if let response = response {
                completion(.success(response.body!))
            } else {
                fatalError()
            }
        }
    }

    /**
     - POST /fake/outer/composite
     - Test serialization of object with outer number type
     - parameter body: (body) Input composite as post body (optional)
     - returns: RequestBuilder<OuterComposite> 
     */
    open class func fakeOuterCompositeSerializeWithRequestBuilder(body: OuterComposite? = nil) -> RequestBuilder<OuterComposite> {
        let path = "/fake/outer/composite"
        let URLString = PetstoreClientAPI.basePath + path
        let parameters = JSONEncodingHelper.encodingParameters(forEncodableObject: body)

        let url = URLComponents(string: URLString)

        let requestBuilder: RequestBuilder<OuterComposite>.Type = PetstoreClientAPI.requestBuilderFactory.getBuilder()

        return requestBuilder.init(method: "POST", URLString: (url?.string ?? URLString), parameters: parameters, isBody: true)
    }

    /**

     - parameter body: (body) Input number as post body (optional)
     - parameter completion: completion handler to receive the data and the error objects
     */
    open class func fakeOuterNumberSerialize(body: Double? = nil, completion: @escaping ((_ data: Double?,_ error: Error?) -> Void)) {
        fakeOuterNumberSerializeWithRequestBuilder(body: body).execute { (response, error) -> Void in
            completion(response?.body, error)
        }
    }
    /**

     - parameter body: (body) Input number as post body (optional)
     - parameter completion: completion handler to receive the result
     */
    open class func fakeOuterNumberSerialize(body: Double? = nil, completion: @escaping ((_ result: Result<Double, Error>) -> Void)) {
        fakeOuterNumberSerializeWithRequestBuilder(body: body).execute { (response, error) -> Void in
            if let error = error {
                completion(.failure(error))
            } else if let response = response {
                completion(.success(response.body!))
            } else {
                fatalError()
            }
        }
    }

    /**
     - POST /fake/outer/number
     - Test serialization of outer number types
     - parameter body: (body) Input number as post body (optional)
     - returns: RequestBuilder<Double> 
     */
    open class func fakeOuterNumberSerializeWithRequestBuilder(body: Double? = nil) -> RequestBuilder<Double> {
        let path = "/fake/outer/number"
        let URLString = PetstoreClientAPI.basePath + path
        let parameters = JSONEncodingHelper.encodingParameters(forEncodableObject: body)

        let url = URLComponents(string: URLString)

        let requestBuilder: RequestBuilder<Double>.Type = PetstoreClientAPI.requestBuilderFactory.getBuilder()

        return requestBuilder.init(method: "POST", URLString: (url?.string ?? URLString), parameters: parameters, isBody: true)
    }

    /**

     - parameter body: (body) Input string as post body (optional)
     - parameter completion: completion handler to receive the data and the error objects
     */
    open class func fakeOuterStringSerialize(body: String? = nil, completion: @escaping ((_ data: String?,_ error: Error?) -> Void)) {
        fakeOuterStringSerializeWithRequestBuilder(body: body).execute { (response, error) -> Void in
            completion(response?.body, error)
        }
    }
    /**

     - parameter body: (body) Input string as post body (optional)
     - parameter completion: completion handler to receive the result
     */
    open class func fakeOuterStringSerialize(body: String? = nil, completion: @escaping ((_ result: Result<String, Error>) -> Void)) {
        fakeOuterStringSerializeWithRequestBuilder(body: body).execute { (response, error) -> Void in
            if let error = error {
                completion(.failure(error))
            } else if let response = response {
                completion(.success(response.body!))
            } else {
                fatalError()
            }
        }
    }

    /**
     - POST /fake/outer/string
     - Test serialization of outer string types
     - parameter body: (body) Input string as post body (optional)
     - returns: RequestBuilder<String> 
     */
    open class func fakeOuterStringSerializeWithRequestBuilder(body: String? = nil) -> RequestBuilder<String> {
        let path = "/fake/outer/string"
        let URLString = PetstoreClientAPI.basePath + path
        let parameters = JSONEncodingHelper.encodingParameters(forEncodableObject: body)

        let url = URLComponents(string: URLString)

        let requestBuilder: RequestBuilder<String>.Type = PetstoreClientAPI.requestBuilderFactory.getBuilder()

        return requestBuilder.init(method: "POST", URLString: (url?.string ?? URLString), parameters: parameters, isBody: true)
    }

    /**

     - parameter body: (body)  
     - parameter completion: completion handler to receive the data and the error objects
     */
    open class func testBodyWithFileSchema(body: FileSchemaTestClass, completion: @escaping ((_ data: Void?,_ error: Error?) -> Void)) {
        testBodyWithFileSchemaWithRequestBuilder(body: body).execute { (response, error) -> Void in
            if error == nil {
                completion((), error)
            } else {
                completion(nil, error)
            }
        }
    }
    /**

     - parameter body: (body)  
     - parameter completion: completion handler to receive the result
     */
    open class func testBodyWithFileSchema(body: FileSchemaTestClass, completion: @escaping ((_ result: Result<Void, Error>) -> Void)) {
        testBodyWithFileSchemaWithRequestBuilder(body: body).execute { (response, error) -> Void in
            if let error = error {
                completion(.failure(error))
            } else {
                completion(.success(()))
            }
        }
    }

    /**
     - PUT /fake/body-with-file-schema
     - For this test, the body for this request much reference a schema named `File`.
     - parameter body: (body)  
     - returns: RequestBuilder<Void> 
     */
    open class func testBodyWithFileSchemaWithRequestBuilder(body: FileSchemaTestClass) -> RequestBuilder<Void> {
        let path = "/fake/body-with-file-schema"
        let URLString = PetstoreClientAPI.basePath + path
        let parameters = JSONEncodingHelper.encodingParameters(forEncodableObject: body)

        let url = URLComponents(string: URLString)

        let requestBuilder: RequestBuilder<Void>.Type = PetstoreClientAPI.requestBuilderFactory.getNonDecodableBuilder()

        return requestBuilder.init(method: "PUT", URLString: (url?.string ?? URLString), parameters: parameters, isBody: true)
    }

    /**

     - parameter query: (query)  
     - parameter body: (body)  
     - parameter completion: completion handler to receive the data and the error objects
     */
    open class func testBodyWithQueryParams(query: String, body: User, completion: @escaping ((_ data: Void?,_ error: Error?) -> Void)) {
        testBodyWithQueryParamsWithRequestBuilder(query: query, body: body).execute { (response, error) -> Void in
            if error == nil {
                completion((), error)
            } else {
                completion(nil, error)
            }
        }
    }
    /**

     - parameter query: (query)  
     - parameter body: (body)  
     - parameter completion: completion handler to receive the result
     */
    open class func testBodyWithQueryParams(query: String, body: User, completion: @escaping ((_ result: Result<Void, Error>) -> Void)) {
        testBodyWithQueryParamsWithRequestBuilder(query: query, body: body).execute { (response, error) -> Void in
            if let error = error {
                completion(.failure(error))
            } else {
                completion(.success(()))
            }
        }
    }

    /**
     - PUT /fake/body-with-query-params
     - parameter query: (query)  
     - parameter body: (body)  
     - returns: RequestBuilder<Void> 
     */
    open class func testBodyWithQueryParamsWithRequestBuilder(query: String, body: User) -> RequestBuilder<Void> {
        let path = "/fake/body-with-query-params"
        let URLString = PetstoreClientAPI.basePath + path
        let parameters = JSONEncodingHelper.encodingParameters(forEncodableObject: body)

        var url = URLComponents(string: URLString)
        url?.queryItems = APIHelper.mapValuesToQueryItems([
            "query": query.encodeToJSON()
        ])

        let requestBuilder: RequestBuilder<Void>.Type = PetstoreClientAPI.requestBuilderFactory.getNonDecodableBuilder()

        return requestBuilder.init(method: "PUT", URLString: (url?.string ?? URLString), parameters: parameters, isBody: true)
    }

    /**
     To test \"client\" model
     
     - parameter body: (body) client model 
     - parameter completion: completion handler to receive the data and the error objects
     */
    open class func testClientModel(body: Client, completion: @escaping ((_ data: Client?,_ error: Error?) -> Void)) {
        testClientModelWithRequestBuilder(body: body).execute { (response, error) -> Void in
            completion(response?.body, error)
        }
    }
    /**
     To test \"client\" model
     
     - parameter body: (body) client model 
     - parameter completion: completion handler to receive the result
     */
    open class func testClientModel(body: Client, completion: @escaping ((_ result: Result<Client, Error>) -> Void)) {
        testClientModelWithRequestBuilder(body: body).execute { (response, error) -> Void in
            if let error = error {
                completion(.failure(error))
            } else if let response = response {
                completion(.success(response.body!))
            } else {
                fatalError()
            }
        }
    }

    /**
     To test \"client\" model
     - PATCH /fake
     - To test \"client\" model
     - parameter body: (body) client model 
     - returns: RequestBuilder<Client> 
     */
    open class func testClientModelWithRequestBuilder(body: Client) -> RequestBuilder<Client> {
        let path = "/fake"
        let URLString = PetstoreClientAPI.basePath + path
        let parameters = JSONEncodingHelper.encodingParameters(forEncodableObject: body)

        let url = URLComponents(string: URLString)

        let requestBuilder: RequestBuilder<Client>.Type = PetstoreClientAPI.requestBuilderFactory.getBuilder()

        return requestBuilder.init(method: "PATCH", URLString: (url?.string ?? URLString), parameters: parameters, isBody: true)
    }

    /**
     Fake endpoint for testing various parameters 假端點 偽のエンドポイント 가짜 엔드 포인트 
     
     - parameter number: (form) None 
     - parameter double: (form) None 
     - parameter patternWithoutDelimiter: (form) None 
     - parameter byte: (form) None 
     - parameter integer: (form) None (optional)
     - parameter int32: (form) None (optional)
     - parameter int64: (form) None (optional)
     - parameter float: (form) None (optional)
     - parameter string: (form) None (optional)
     - parameter binary: (form) None (optional)
     - parameter date: (form) None (optional)
     - parameter dateTime: (form) None (optional)
     - parameter password: (form) None (optional)
     - parameter callback: (form) None (optional)
     - parameter completion: completion handler to receive the data and the error objects
     */
    open class func testEndpointParameters(number: Double, double: Double, patternWithoutDelimiter: String, byte: Data, integer: Int? = nil, int32: Int? = nil, int64: Int64? = nil, float: Float? = nil, string: String? = nil, binary: URL? = nil, date: Date? = nil, dateTime: Date? = nil, password: String? = nil, callback: String? = nil, completion: @escaping ((_ data: Void?,_ error: Error?) -> Void)) {
        testEndpointParametersWithRequestBuilder(number: number, double: double, patternWithoutDelimiter: patternWithoutDelimiter, byte: byte, integer: integer, int32: int32, int64: int64, float: float, string: string, binary: binary, date: date, dateTime: dateTime, password: password, callback: callback).execute { (response, error) -> Void in
            if error == nil {
                completion((), error)
            } else {
                completion(nil, error)
            }
        }
    }
    /**
     Fake endpoint for testing various parameters 假端點 偽のエンドポイント 가짜 엔드 포인트 
     
     - parameter number: (form) None 
     - parameter double: (form) None 
     - parameter patternWithoutDelimiter: (form) None 
     - parameter byte: (form) None 
     - parameter integer: (form) None (optional)
     - parameter int32: (form) None (optional)
     - parameter int64: (form) None (optional)
     - parameter float: (form) None (optional)
     - parameter string: (form) None (optional)
     - parameter binary: (form) None (optional)
     - parameter date: (form) None (optional)
     - parameter dateTime: (form) None (optional)
     - parameter password: (form) None (optional)
     - parameter callback: (form) None (optional)
     - parameter completion: completion handler to receive the result
     */
    open class func testEndpointParameters(number: Double, double: Double, patternWithoutDelimiter: String, byte: Data, integer: Int? = nil, int32: Int? = nil, int64: Int64? = nil, float: Float? = nil, string: String? = nil, binary: URL? = nil, date: Date? = nil, dateTime: Date? = nil, password: String? = nil, callback: String? = nil, completion: @escaping ((_ result: Result<Void, Error>) -> Void)) {
        testEndpointParametersWithRequestBuilder(number: number, double: double, patternWithoutDelimiter: patternWithoutDelimiter, byte: byte, integer: integer, int32: int32, int64: int64, float: float, string: string, binary: binary, date: date, dateTime: dateTime, password: password, callback: callback).execute { (response, error) -> Void in
            if let error = error {
                completion(.failure(error))
            } else {
                completion(.success(()))
            }
        }
    }

    /**
     Fake endpoint for testing various parameters 假端點 偽のエンドポイント 가짜 엔드 포인트 
     - POST /fake
     - Fake endpoint for testing various parameters 假端點 偽のエンドポイント 가짜 엔드 포인트 
     - BASIC:
       - type: http
       - name: http_basic_test
     - parameter number: (form) None 
     - parameter double: (form) None 
     - parameter patternWithoutDelimiter: (form) None 
     - parameter byte: (form) None 
     - parameter integer: (form) None (optional)
     - parameter int32: (form) None (optional)
     - parameter int64: (form) None (optional)
     - parameter float: (form) None (optional)
     - parameter string: (form) None (optional)
     - parameter binary: (form) None (optional)
     - parameter date: (form) None (optional)
     - parameter dateTime: (form) None (optional)
     - parameter password: (form) None (optional)
     - parameter callback: (form) None (optional)
     - returns: RequestBuilder<Void> 
     */
    open class func testEndpointParametersWithRequestBuilder(number: Double, double: Double, patternWithoutDelimiter: String, byte: Data, integer: Int? = nil, int32: Int? = nil, int64: Int64? = nil, float: Float? = nil, string: String? = nil, binary: URL? = nil, date: Date? = nil, dateTime: Date? = nil, password: String? = nil, callback: String? = nil) -> RequestBuilder<Void> {
        let path = "/fake"
        let URLString = PetstoreClientAPI.basePath + path
        let formParams: [String:Any?] = [
            "integer": integer?.encodeToJSON(),
            "int32": int32?.encodeToJSON(),
            "int64": int64?.encodeToJSON(),
            "number": number.encodeToJSON(),
            "float": float?.encodeToJSON(),
            "double": double.encodeToJSON(),
            "string": string?.encodeToJSON(),
            "pattern_without_delimiter": patternWithoutDelimiter.encodeToJSON(),
            "byte": byte.encodeToJSON(),
            "binary": binary?.encodeToJSON(),
            "date": date?.encodeToJSON(),
            "dateTime": dateTime?.encodeToJSON(),
            "password": password?.encodeToJSON(),
            "callback": callback?.encodeToJSON()
        ]

        let nonNullParameters = APIHelper.rejectNil(formParams)
        let parameters = APIHelper.convertBoolToString(nonNullParameters)
        
        let url = URLComponents(string: URLString)

        let requestBuilder: RequestBuilder<Void>.Type = PetstoreClientAPI.requestBuilderFactory.getNonDecodableBuilder()

        return requestBuilder.init(method: "POST", URLString: (url?.string ?? URLString), parameters: parameters, isBody: false)
    }

    /**
     * enum for parameter enumHeaderStringArray
     */
    public enum EnumHeaderStringArray_testEnumParameters: String {
        case greaterThan = ">"
        case dollar = "$"
    }

    /**
     * enum for parameter enumHeaderString
     */
    public enum EnumHeaderString_testEnumParameters: String {
        case abc = "_abc"
        case efg = "-efg"
        case xyz = "(xyz)"
    }

    /**
     * enum for parameter enumQueryStringArray
     */
    public enum EnumQueryStringArray_testEnumParameters: String {
        case greaterThan = ">"
        case dollar = "$"
    }

    /**
     * enum for parameter enumQueryString
     */
    public enum EnumQueryString_testEnumParameters: String {
        case abc = "_abc"
        case efg = "-efg"
        case xyz = "(xyz)"
    }

    /**
     * enum for parameter enumQueryInteger
     */
    public enum EnumQueryInteger_testEnumParameters: Int {
        case _1 = 1
        case number2 = -2
    }

    /**
     * enum for parameter enumQueryDouble
     */
    public enum EnumQueryDouble_testEnumParameters: Double {
        case _11 = 1.1
        case number12 = -1.2
    }

    /**
     * enum for parameter enumFormStringArray
     */
    public enum EnumFormStringArray_testEnumParameters: String {
        case greaterThan = ">"
        case dollar = "$"
    }

    /**
     * enum for parameter enumFormString
     */
    public enum EnumFormString_testEnumParameters: String {
        case abc = "_abc"
        case efg = "-efg"
        case xyz = "(xyz)"
    }

    /**
     To test enum parameters
     
     - parameter enumHeaderStringArray: (header) Header parameter enum test (string array) (optional)
     - parameter enumHeaderString: (header) Header parameter enum test (string) (optional, default to .efg)
     - parameter enumQueryStringArray: (query) Query parameter enum test (string array) (optional)
     - parameter enumQueryString: (query) Query parameter enum test (string) (optional, default to .efg)
     - parameter enumQueryInteger: (query) Query parameter enum test (double) (optional)
     - parameter enumQueryDouble: (query) Query parameter enum test (double) (optional)
     - parameter enumFormStringArray: (form) Form parameter enum test (string array) (optional, default to .dollar)
     - parameter enumFormString: (form) Form parameter enum test (string) (optional, default to .efg)
     - parameter completion: completion handler to receive the data and the error objects
     */
    open class func testEnumParameters(enumHeaderStringArray: [String]? = nil, enumHeaderString: EnumHeaderString_testEnumParameters? = nil, enumQueryStringArray: [String]? = nil, enumQueryString: EnumQueryString_testEnumParameters? = nil, enumQueryInteger: EnumQueryInteger_testEnumParameters? = nil, enumQueryDouble: EnumQueryDouble_testEnumParameters? = nil, enumFormStringArray: [String]? = nil, enumFormString: EnumFormString_testEnumParameters? = nil, completion: @escaping ((_ data: Void?,_ error: Error?) -> Void)) {
        testEnumParametersWithRequestBuilder(enumHeaderStringArray: enumHeaderStringArray, enumHeaderString: enumHeaderString, enumQueryStringArray: enumQueryStringArray, enumQueryString: enumQueryString, enumQueryInteger: enumQueryInteger, enumQueryDouble: enumQueryDouble, enumFormStringArray: enumFormStringArray, enumFormString: enumFormString).execute { (response, error) -> Void in
            if error == nil {
                completion((), error)
            } else {
                completion(nil, error)
            }
        }
    }
    /**
     To test enum parameters
     
     - parameter enumHeaderStringArray: (header) Header parameter enum test (string array) (optional)
     - parameter enumHeaderString: (header) Header parameter enum test (string) (optional, default to .efg)
     - parameter enumQueryStringArray: (query) Query parameter enum test (string array) (optional)
     - parameter enumQueryString: (query) Query parameter enum test (string) (optional, default to .efg)
     - parameter enumQueryInteger: (query) Query parameter enum test (double) (optional)
     - parameter enumQueryDouble: (query) Query parameter enum test (double) (optional)
     - parameter enumFormStringArray: (form) Form parameter enum test (string array) (optional, default to .dollar)
     - parameter enumFormString: (form) Form parameter enum test (string) (optional, default to .efg)
     - parameter completion: completion handler to receive the result
     */
    open class func testEnumParameters(enumHeaderStringArray: [String]? = nil, enumHeaderString: EnumHeaderString_testEnumParameters? = nil, enumQueryStringArray: [String]? = nil, enumQueryString: EnumQueryString_testEnumParameters? = nil, enumQueryInteger: EnumQueryInteger_testEnumParameters? = nil, enumQueryDouble: EnumQueryDouble_testEnumParameters? = nil, enumFormStringArray: [String]? = nil, enumFormString: EnumFormString_testEnumParameters? = nil, completion: @escaping ((_ result: Result<Void, Error>) -> Void)) {
        testEnumParametersWithRequestBuilder(enumHeaderStringArray: enumHeaderStringArray, enumHeaderString: enumHeaderString, enumQueryStringArray: enumQueryStringArray, enumQueryString: enumQueryString, enumQueryInteger: enumQueryInteger, enumQueryDouble: enumQueryDouble, enumFormStringArray: enumFormStringArray, enumFormString: enumFormString).execute { (response, error) -> Void in
            if let error = error {
                completion(.failure(error))
            } else {
                completion(.success(()))
            }
        }
    }

    /**
     To test enum parameters
     - GET /fake
     - To test enum parameters
     - parameter enumHeaderStringArray: (header) Header parameter enum test (string array) (optional)
     - parameter enumHeaderString: (header) Header parameter enum test (string) (optional, default to .efg)
     - parameter enumQueryStringArray: (query) Query parameter enum test (string array) (optional)
     - parameter enumQueryString: (query) Query parameter enum test (string) (optional, default to .efg)
     - parameter enumQueryInteger: (query) Query parameter enum test (double) (optional)
     - parameter enumQueryDouble: (query) Query parameter enum test (double) (optional)
     - parameter enumFormStringArray: (form) Form parameter enum test (string array) (optional, default to .dollar)
     - parameter enumFormString: (form) Form parameter enum test (string) (optional, default to .efg)
     - returns: RequestBuilder<Void> 
     */
    open class func testEnumParametersWithRequestBuilder(enumHeaderStringArray: [String]? = nil, enumHeaderString: EnumHeaderString_testEnumParameters? = nil, enumQueryStringArray: [String]? = nil, enumQueryString: EnumQueryString_testEnumParameters? = nil, enumQueryInteger: EnumQueryInteger_testEnumParameters? = nil, enumQueryDouble: EnumQueryDouble_testEnumParameters? = nil, enumFormStringArray: [String]? = nil, enumFormString: EnumFormString_testEnumParameters? = nil) -> RequestBuilder<Void> {
        let path = "/fake"
        let URLString = PetstoreClientAPI.basePath + path
<<<<<<< HEAD
        let formParams: [String:Any?] = [
=======
        let formParams: [String: Any?] = [
>>>>>>> 3146e80c
            "enum_form_string_array": enumFormStringArray?.encodeToJSON(),
            "enum_form_string": enumFormString?.encodeToJSON()
        ]

        let nonNullParameters = APIHelper.rejectNil(formParams)
        let parameters = APIHelper.convertBoolToString(nonNullParameters)
        
        var url = URLComponents(string: URLString)
        url?.queryItems = APIHelper.mapValuesToQueryItems([
<<<<<<< HEAD
            "enum_query_string_array": enumQueryStringArray?.encodeToJSON(), 
            "enum_query_string": enumQueryString?.encodeToJSON(), 
            "enum_query_integer": enumQueryInteger?.encodeToJSON(), 
=======
            "enum_query_string_array": enumQueryStringArray?.encodeToJSON(),
            "enum_query_string": enumQueryString?.encodeToJSON(),
            "enum_query_integer": enumQueryInteger?.encodeToJSON(),
>>>>>>> 3146e80c
            "enum_query_double": enumQueryDouble?.encodeToJSON()
        ])
        let nillableHeaders: [String: Any?] = [
            "enum_header_string_array": enumHeaderStringArray?.encodeToJSON(),
            "enum_header_string": enumHeaderString?.encodeToJSON()
        ]
        let headerParameters = APIHelper.rejectNilHeaders(nillableHeaders)

        let requestBuilder: RequestBuilder<Void>.Type = PetstoreClientAPI.requestBuilderFactory.getNonDecodableBuilder()

        return requestBuilder.init(method: "GET", URLString: (url?.string ?? URLString), parameters: parameters, isBody: false, headers: headerParameters)
    }

    /**
     Fake endpoint to test group parameters (optional)
     
     - parameter requiredStringGroup: (query) Required String in group parameters 
     - parameter requiredBooleanGroup: (header) Required Boolean in group parameters 
     - parameter requiredInt64Group: (query) Required Integer in group parameters 
     - parameter stringGroup: (query) String in group parameters (optional)
     - parameter booleanGroup: (header) Boolean in group parameters (optional)
     - parameter int64Group: (query) Integer in group parameters (optional)
     - parameter completion: completion handler to receive the data and the error objects
     */
    open class func testGroupParameters(requiredStringGroup: Int, requiredBooleanGroup: Bool, requiredInt64Group: Int64, stringGroup: Int? = nil, booleanGroup: Bool? = nil, int64Group: Int64? = nil, completion: @escaping ((_ data: Void?,_ error: Error?) -> Void)) {
        testGroupParametersWithRequestBuilder(requiredStringGroup: requiredStringGroup, requiredBooleanGroup: requiredBooleanGroup, requiredInt64Group: requiredInt64Group, stringGroup: stringGroup, booleanGroup: booleanGroup, int64Group: int64Group).execute { (response, error) -> Void in
            if error == nil {
                completion((), error)
            } else {
                completion(nil, error)
            }
        }
    }
    /**
     Fake endpoint to test group parameters (optional)
     
     - parameter requiredStringGroup: (query) Required String in group parameters 
     - parameter requiredBooleanGroup: (header) Required Boolean in group parameters 
     - parameter requiredInt64Group: (query) Required Integer in group parameters 
     - parameter stringGroup: (query) String in group parameters (optional)
     - parameter booleanGroup: (header) Boolean in group parameters (optional)
     - parameter int64Group: (query) Integer in group parameters (optional)
     - parameter completion: completion handler to receive the result
     */
    open class func testGroupParameters(requiredStringGroup: Int, requiredBooleanGroup: Bool, requiredInt64Group: Int64, stringGroup: Int? = nil, booleanGroup: Bool? = nil, int64Group: Int64? = nil, completion: @escaping ((_ result: Result<Void, Error>) -> Void)) {
        testGroupParametersWithRequestBuilder(requiredStringGroup: requiredStringGroup, requiredBooleanGroup: requiredBooleanGroup, requiredInt64Group: requiredInt64Group, stringGroup: stringGroup, booleanGroup: booleanGroup, int64Group: int64Group).execute { (response, error) -> Void in
            if let error = error {
                completion(.failure(error))
            } else {
                completion(.success(()))
            }
        }
    }

    /**
     Fake endpoint to test group parameters (optional)
     - DELETE /fake
     - Fake endpoint to test group parameters (optional)
     - parameter requiredStringGroup: (query) Required String in group parameters 
     - parameter requiredBooleanGroup: (header) Required Boolean in group parameters 
     - parameter requiredInt64Group: (query) Required Integer in group parameters 
     - parameter stringGroup: (query) String in group parameters (optional)
     - parameter booleanGroup: (header) Boolean in group parameters (optional)
     - parameter int64Group: (query) Integer in group parameters (optional)
     - returns: RequestBuilder<Void> 
     */
    open class func testGroupParametersWithRequestBuilder(requiredStringGroup: Int, requiredBooleanGroup: Bool, requiredInt64Group: Int64, stringGroup: Int? = nil, booleanGroup: Bool? = nil, int64Group: Int64? = nil) -> RequestBuilder<Void> {
        let path = "/fake"
        let URLString = PetstoreClientAPI.basePath + path
        let parameters: [String:Any]? = nil
        
        var url = URLComponents(string: URLString)
        url?.queryItems = APIHelper.mapValuesToQueryItems([
            "required_string_group": requiredStringGroup.encodeToJSON(), 
            "required_int64_group": requiredInt64Group.encodeToJSON(), 
            "string_group": stringGroup?.encodeToJSON(), 
            "int64_group": int64Group?.encodeToJSON()
        ])
        let nillableHeaders: [String: Any?] = [
            "required_boolean_group": requiredBooleanGroup.encodeToJSON(),
            "boolean_group": booleanGroup?.encodeToJSON()
        ]
        let headerParameters = APIHelper.rejectNilHeaders(nillableHeaders)

        let requestBuilder: RequestBuilder<Void>.Type = PetstoreClientAPI.requestBuilderFactory.getNonDecodableBuilder()

        return requestBuilder.init(method: "DELETE", URLString: (url?.string ?? URLString), parameters: parameters, isBody: false, headers: headerParameters)
    }

    /**
     test inline additionalProperties
     
     - parameter param: (body) request body 
     - parameter completion: completion handler to receive the data and the error objects
     */
    open class func testInlineAdditionalProperties(param: [String:String], completion: @escaping ((_ data: Void?,_ error: Error?) -> Void)) {
        testInlineAdditionalPropertiesWithRequestBuilder(param: param).execute { (response, error) -> Void in
            if error == nil {
                completion((), error)
            } else {
                completion(nil, error)
            }
        }
    }
    /**
     test inline additionalProperties
     
     - parameter param: (body) request body 
     - parameter completion: completion handler to receive the result
     */
    open class func testInlineAdditionalProperties(param: [String:String], completion: @escaping ((_ result: Result<Void, Error>) -> Void)) {
        testInlineAdditionalPropertiesWithRequestBuilder(param: param).execute { (response, error) -> Void in
            if let error = error {
                completion(.failure(error))
            } else {
                completion(.success(()))
            }
        }
    }

    /**
     test inline additionalProperties
     - POST /fake/inline-additionalProperties
     - parameter param: (body) request body 
     - returns: RequestBuilder<Void> 
     */
    open class func testInlineAdditionalPropertiesWithRequestBuilder(param: [String:String]) -> RequestBuilder<Void> {
        let path = "/fake/inline-additionalProperties"
        let URLString = PetstoreClientAPI.basePath + path
        let parameters = JSONEncodingHelper.encodingParameters(forEncodableObject: param)

        let url = URLComponents(string: URLString)

        let requestBuilder: RequestBuilder<Void>.Type = PetstoreClientAPI.requestBuilderFactory.getNonDecodableBuilder()

        return requestBuilder.init(method: "POST", URLString: (url?.string ?? URLString), parameters: parameters, isBody: true)
    }

    /**
     test json serialization of form data
     
     - parameter param: (form) field1 
     - parameter param2: (form) field2 
     - parameter completion: completion handler to receive the data and the error objects
     */
    open class func testJsonFormData(param: String, param2: String, completion: @escaping ((_ data: Void?,_ error: Error?) -> Void)) {
        testJsonFormDataWithRequestBuilder(param: param, param2: param2).execute { (response, error) -> Void in
            if error == nil {
                completion((), error)
            } else {
                completion(nil, error)
            }
        }
    }
    /**
     test json serialization of form data
     
     - parameter param: (form) field1 
     - parameter param2: (form) field2 
     - parameter completion: completion handler to receive the result
     */
    open class func testJsonFormData(param: String, param2: String, completion: @escaping ((_ result: Result<Void, Error>) -> Void)) {
        testJsonFormDataWithRequestBuilder(param: param, param2: param2).execute { (response, error) -> Void in
            if let error = error {
                completion(.failure(error))
            } else {
                completion(.success(()))
            }
        }
    }

    /**
     test json serialization of form data
     - GET /fake/jsonFormData
     - parameter param: (form) field1 
     - parameter param2: (form) field2 
     - returns: RequestBuilder<Void> 
     */
    open class func testJsonFormDataWithRequestBuilder(param: String, param2: String) -> RequestBuilder<Void> {
        let path = "/fake/jsonFormData"
        let URLString = PetstoreClientAPI.basePath + path
<<<<<<< HEAD
        let formParams: [String:Any?] = [
=======
        let formParams: [String: Any?] = [
>>>>>>> 3146e80c
            "param": param.encodeToJSON(),
            "param2": param2.encodeToJSON()
        ]

        let nonNullParameters = APIHelper.rejectNil(formParams)
        let parameters = APIHelper.convertBoolToString(nonNullParameters)
        
        let url = URLComponents(string: URLString)

        let requestBuilder: RequestBuilder<Void>.Type = PetstoreClientAPI.requestBuilderFactory.getNonDecodableBuilder()

        return requestBuilder.init(method: "GET", URLString: (url?.string ?? URLString), parameters: parameters, isBody: false)
    }

}<|MERGE_RESOLUTION|>--- conflicted
+++ resolved
@@ -7,15 +7,13 @@
 
 import Foundation
 
-
-
 open class FakeAPI {
     /**
 
      - parameter body: (body) Input boolean as post body (optional)
      - parameter completion: completion handler to receive the data and the error objects
      */
-    open class func fakeOuterBooleanSerialize(body: Bool? = nil, completion: @escaping ((_ data: Bool?,_ error: Error?) -> Void)) {
+    open class func fakeOuterBooleanSerialize(body: Bool? = nil, completion: @escaping ((_ data: Bool?, _ error: Error?) -> Void)) {
         fakeOuterBooleanSerializeWithRequestBuilder(body: body).execute { (response, error) -> Void in
             completion(response?.body, error)
         }
@@ -60,7 +58,7 @@
      - parameter body: (body) Input composite as post body (optional)
      - parameter completion: completion handler to receive the data and the error objects
      */
-    open class func fakeOuterCompositeSerialize(body: OuterComposite? = nil, completion: @escaping ((_ data: OuterComposite?,_ error: Error?) -> Void)) {
+    open class func fakeOuterCompositeSerialize(body: OuterComposite? = nil, completion: @escaping ((_ data: OuterComposite?, _ error: Error?) -> Void)) {
         fakeOuterCompositeSerializeWithRequestBuilder(body: body).execute { (response, error) -> Void in
             completion(response?.body, error)
         }
@@ -105,7 +103,7 @@
      - parameter body: (body) Input number as post body (optional)
      - parameter completion: completion handler to receive the data and the error objects
      */
-    open class func fakeOuterNumberSerialize(body: Double? = nil, completion: @escaping ((_ data: Double?,_ error: Error?) -> Void)) {
+    open class func fakeOuterNumberSerialize(body: Double? = nil, completion: @escaping ((_ data: Double?, _ error: Error?) -> Void)) {
         fakeOuterNumberSerializeWithRequestBuilder(body: body).execute { (response, error) -> Void in
             completion(response?.body, error)
         }
@@ -150,7 +148,7 @@
      - parameter body: (body) Input string as post body (optional)
      - parameter completion: completion handler to receive the data and the error objects
      */
-    open class func fakeOuterStringSerialize(body: String? = nil, completion: @escaping ((_ data: String?,_ error: Error?) -> Void)) {
+    open class func fakeOuterStringSerialize(body: String? = nil, completion: @escaping ((_ data: String?, _ error: Error?) -> Void)) {
         fakeOuterStringSerializeWithRequestBuilder(body: body).execute { (response, error) -> Void in
             completion(response?.body, error)
         }
@@ -195,8 +193,8 @@
      - parameter body: (body)  
      - parameter completion: completion handler to receive the data and the error objects
      */
-    open class func testBodyWithFileSchema(body: FileSchemaTestClass, completion: @escaping ((_ data: Void?,_ error: Error?) -> Void)) {
-        testBodyWithFileSchemaWithRequestBuilder(body: body).execute { (response, error) -> Void in
+    open class func testBodyWithFileSchema(body: FileSchemaTestClass, completion: @escaping ((_ data: Void?, _ error: Error?) -> Void)) {
+        testBodyWithFileSchemaWithRequestBuilder(body: body).execute { (_, error) -> Void in
             if error == nil {
                 completion((), error)
             } else {
@@ -210,7 +208,7 @@
      - parameter completion: completion handler to receive the result
      */
     open class func testBodyWithFileSchema(body: FileSchemaTestClass, completion: @escaping ((_ result: Result<Void, Error>) -> Void)) {
-        testBodyWithFileSchemaWithRequestBuilder(body: body).execute { (response, error) -> Void in
+        testBodyWithFileSchemaWithRequestBuilder(body: body).execute { (_, error) -> Void in
             if let error = error {
                 completion(.failure(error))
             } else {
@@ -243,8 +241,8 @@
      - parameter body: (body)  
      - parameter completion: completion handler to receive the data and the error objects
      */
-    open class func testBodyWithQueryParams(query: String, body: User, completion: @escaping ((_ data: Void?,_ error: Error?) -> Void)) {
-        testBodyWithQueryParamsWithRequestBuilder(query: query, body: body).execute { (response, error) -> Void in
+    open class func testBodyWithQueryParams(query: String, body: User, completion: @escaping ((_ data: Void?, _ error: Error?) -> Void)) {
+        testBodyWithQueryParamsWithRequestBuilder(query: query, body: body).execute { (_, error) -> Void in
             if error == nil {
                 completion((), error)
             } else {
@@ -259,7 +257,7 @@
      - parameter completion: completion handler to receive the result
      */
     open class func testBodyWithQueryParams(query: String, body: User, completion: @escaping ((_ result: Result<Void, Error>) -> Void)) {
-        testBodyWithQueryParamsWithRequestBuilder(query: query, body: body).execute { (response, error) -> Void in
+        testBodyWithQueryParamsWithRequestBuilder(query: query, body: body).execute { (_, error) -> Void in
             if let error = error {
                 completion(.failure(error))
             } else {
@@ -295,7 +293,7 @@
      - parameter body: (body) client model 
      - parameter completion: completion handler to receive the data and the error objects
      */
-    open class func testClientModel(body: Client, completion: @escaping ((_ data: Client?,_ error: Error?) -> Void)) {
+    open class func testClientModel(body: Client, completion: @escaping ((_ data: Client?, _ error: Error?) -> Void)) {
         testClientModelWithRequestBuilder(body: body).execute { (response, error) -> Void in
             completion(response?.body, error)
         }
@@ -356,8 +354,8 @@
      - parameter callback: (form) None (optional)
      - parameter completion: completion handler to receive the data and the error objects
      */
-    open class func testEndpointParameters(number: Double, double: Double, patternWithoutDelimiter: String, byte: Data, integer: Int? = nil, int32: Int? = nil, int64: Int64? = nil, float: Float? = nil, string: String? = nil, binary: URL? = nil, date: Date? = nil, dateTime: Date? = nil, password: String? = nil, callback: String? = nil, completion: @escaping ((_ data: Void?,_ error: Error?) -> Void)) {
-        testEndpointParametersWithRequestBuilder(number: number, double: double, patternWithoutDelimiter: patternWithoutDelimiter, byte: byte, integer: integer, int32: int32, int64: int64, float: float, string: string, binary: binary, date: date, dateTime: dateTime, password: password, callback: callback).execute { (response, error) -> Void in
+    open class func testEndpointParameters(number: Double, double: Double, patternWithoutDelimiter: String, byte: Data, integer: Int? = nil, int32: Int? = nil, int64: Int64? = nil, float: Float? = nil, string: String? = nil, binary: URL? = nil, date: Date? = nil, dateTime: Date? = nil, password: String? = nil, callback: String? = nil, completion: @escaping ((_ data: Void?, _ error: Error?) -> Void)) {
+        testEndpointParametersWithRequestBuilder(number: number, double: double, patternWithoutDelimiter: patternWithoutDelimiter, byte: byte, integer: integer, int32: int32, int64: int64, float: float, string: string, binary: binary, date: date, dateTime: dateTime, password: password, callback: callback).execute { (_, error) -> Void in
             if error == nil {
                 completion((), error)
             } else {
@@ -385,7 +383,7 @@
      - parameter completion: completion handler to receive the result
      */
     open class func testEndpointParameters(number: Double, double: Double, patternWithoutDelimiter: String, byte: Data, integer: Int? = nil, int32: Int? = nil, int64: Int64? = nil, float: Float? = nil, string: String? = nil, binary: URL? = nil, date: Date? = nil, dateTime: Date? = nil, password: String? = nil, callback: String? = nil, completion: @escaping ((_ result: Result<Void, Error>) -> Void)) {
-        testEndpointParametersWithRequestBuilder(number: number, double: double, patternWithoutDelimiter: patternWithoutDelimiter, byte: byte, integer: integer, int32: int32, int64: int64, float: float, string: string, binary: binary, date: date, dateTime: dateTime, password: password, callback: callback).execute { (response, error) -> Void in
+        testEndpointParametersWithRequestBuilder(number: number, double: double, patternWithoutDelimiter: patternWithoutDelimiter, byte: byte, integer: integer, int32: int32, int64: int64, float: float, string: string, binary: binary, date: date, dateTime: dateTime, password: password, callback: callback).execute { (_, error) -> Void in
             if let error = error {
                 completion(.failure(error))
             } else {
@@ -420,7 +418,7 @@
     open class func testEndpointParametersWithRequestBuilder(number: Double, double: Double, patternWithoutDelimiter: String, byte: Data, integer: Int? = nil, int32: Int? = nil, int64: Int64? = nil, float: Float? = nil, string: String? = nil, binary: URL? = nil, date: Date? = nil, dateTime: Date? = nil, password: String? = nil, callback: String? = nil) -> RequestBuilder<Void> {
         let path = "/fake"
         let URLString = PetstoreClientAPI.basePath + path
-        let formParams: [String:Any?] = [
+        let formParams: [String: Any?] = [
             "integer": integer?.encodeToJSON(),
             "int32": int32?.encodeToJSON(),
             "int64": int64?.encodeToJSON(),
@@ -439,7 +437,7 @@
 
         let nonNullParameters = APIHelper.rejectNil(formParams)
         let parameters = APIHelper.convertBoolToString(nonNullParameters)
-        
+
         let url = URLComponents(string: URLString)
 
         let requestBuilder: RequestBuilder<Void>.Type = PetstoreClientAPI.requestBuilderFactory.getNonDecodableBuilder()
@@ -527,8 +525,8 @@
      - parameter enumFormString: (form) Form parameter enum test (string) (optional, default to .efg)
      - parameter completion: completion handler to receive the data and the error objects
      */
-    open class func testEnumParameters(enumHeaderStringArray: [String]? = nil, enumHeaderString: EnumHeaderString_testEnumParameters? = nil, enumQueryStringArray: [String]? = nil, enumQueryString: EnumQueryString_testEnumParameters? = nil, enumQueryInteger: EnumQueryInteger_testEnumParameters? = nil, enumQueryDouble: EnumQueryDouble_testEnumParameters? = nil, enumFormStringArray: [String]? = nil, enumFormString: EnumFormString_testEnumParameters? = nil, completion: @escaping ((_ data: Void?,_ error: Error?) -> Void)) {
-        testEnumParametersWithRequestBuilder(enumHeaderStringArray: enumHeaderStringArray, enumHeaderString: enumHeaderString, enumQueryStringArray: enumQueryStringArray, enumQueryString: enumQueryString, enumQueryInteger: enumQueryInteger, enumQueryDouble: enumQueryDouble, enumFormStringArray: enumFormStringArray, enumFormString: enumFormString).execute { (response, error) -> Void in
+    open class func testEnumParameters(enumHeaderStringArray: [String]? = nil, enumHeaderString: EnumHeaderString_testEnumParameters? = nil, enumQueryStringArray: [String]? = nil, enumQueryString: EnumQueryString_testEnumParameters? = nil, enumQueryInteger: EnumQueryInteger_testEnumParameters? = nil, enumQueryDouble: EnumQueryDouble_testEnumParameters? = nil, enumFormStringArray: [String]? = nil, enumFormString: EnumFormString_testEnumParameters? = nil, completion: @escaping ((_ data: Void?, _ error: Error?) -> Void)) {
+        testEnumParametersWithRequestBuilder(enumHeaderStringArray: enumHeaderStringArray, enumHeaderString: enumHeaderString, enumQueryStringArray: enumQueryStringArray, enumQueryString: enumQueryString, enumQueryInteger: enumQueryInteger, enumQueryDouble: enumQueryDouble, enumFormStringArray: enumFormStringArray, enumFormString: enumFormString).execute { (_, error) -> Void in
             if error == nil {
                 completion((), error)
             } else {
@@ -550,7 +548,7 @@
      - parameter completion: completion handler to receive the result
      */
     open class func testEnumParameters(enumHeaderStringArray: [String]? = nil, enumHeaderString: EnumHeaderString_testEnumParameters? = nil, enumQueryStringArray: [String]? = nil, enumQueryString: EnumQueryString_testEnumParameters? = nil, enumQueryInteger: EnumQueryInteger_testEnumParameters? = nil, enumQueryDouble: EnumQueryDouble_testEnumParameters? = nil, enumFormStringArray: [String]? = nil, enumFormString: EnumFormString_testEnumParameters? = nil, completion: @escaping ((_ result: Result<Void, Error>) -> Void)) {
-        testEnumParametersWithRequestBuilder(enumHeaderStringArray: enumHeaderStringArray, enumHeaderString: enumHeaderString, enumQueryStringArray: enumQueryStringArray, enumQueryString: enumQueryString, enumQueryInteger: enumQueryInteger, enumQueryDouble: enumQueryDouble, enumFormStringArray: enumFormStringArray, enumFormString: enumFormString).execute { (response, error) -> Void in
+        testEnumParametersWithRequestBuilder(enumHeaderStringArray: enumHeaderStringArray, enumHeaderString: enumHeaderString, enumQueryStringArray: enumQueryStringArray, enumQueryString: enumQueryString, enumQueryInteger: enumQueryInteger, enumQueryDouble: enumQueryDouble, enumFormStringArray: enumFormStringArray, enumFormString: enumFormString).execute { (_, error) -> Void in
             if let error = error {
                 completion(.failure(error))
             } else {
@@ -576,29 +574,19 @@
     open class func testEnumParametersWithRequestBuilder(enumHeaderStringArray: [String]? = nil, enumHeaderString: EnumHeaderString_testEnumParameters? = nil, enumQueryStringArray: [String]? = nil, enumQueryString: EnumQueryString_testEnumParameters? = nil, enumQueryInteger: EnumQueryInteger_testEnumParameters? = nil, enumQueryDouble: EnumQueryDouble_testEnumParameters? = nil, enumFormStringArray: [String]? = nil, enumFormString: EnumFormString_testEnumParameters? = nil) -> RequestBuilder<Void> {
         let path = "/fake"
         let URLString = PetstoreClientAPI.basePath + path
-<<<<<<< HEAD
-        let formParams: [String:Any?] = [
-=======
         let formParams: [String: Any?] = [
->>>>>>> 3146e80c
             "enum_form_string_array": enumFormStringArray?.encodeToJSON(),
             "enum_form_string": enumFormString?.encodeToJSON()
         ]
 
         let nonNullParameters = APIHelper.rejectNil(formParams)
         let parameters = APIHelper.convertBoolToString(nonNullParameters)
-        
+
         var url = URLComponents(string: URLString)
         url?.queryItems = APIHelper.mapValuesToQueryItems([
-<<<<<<< HEAD
-            "enum_query_string_array": enumQueryStringArray?.encodeToJSON(), 
-            "enum_query_string": enumQueryString?.encodeToJSON(), 
-            "enum_query_integer": enumQueryInteger?.encodeToJSON(), 
-=======
             "enum_query_string_array": enumQueryStringArray?.encodeToJSON(),
             "enum_query_string": enumQueryString?.encodeToJSON(),
             "enum_query_integer": enumQueryInteger?.encodeToJSON(),
->>>>>>> 3146e80c
             "enum_query_double": enumQueryDouble?.encodeToJSON()
         ])
         let nillableHeaders: [String: Any?] = [
@@ -623,8 +611,8 @@
      - parameter int64Group: (query) Integer in group parameters (optional)
      - parameter completion: completion handler to receive the data and the error objects
      */
-    open class func testGroupParameters(requiredStringGroup: Int, requiredBooleanGroup: Bool, requiredInt64Group: Int64, stringGroup: Int? = nil, booleanGroup: Bool? = nil, int64Group: Int64? = nil, completion: @escaping ((_ data: Void?,_ error: Error?) -> Void)) {
-        testGroupParametersWithRequestBuilder(requiredStringGroup: requiredStringGroup, requiredBooleanGroup: requiredBooleanGroup, requiredInt64Group: requiredInt64Group, stringGroup: stringGroup, booleanGroup: booleanGroup, int64Group: int64Group).execute { (response, error) -> Void in
+    open class func testGroupParameters(requiredStringGroup: Int, requiredBooleanGroup: Bool, requiredInt64Group: Int64, stringGroup: Int? = nil, booleanGroup: Bool? = nil, int64Group: Int64? = nil, completion: @escaping ((_ data: Void?, _ error: Error?) -> Void)) {
+        testGroupParametersWithRequestBuilder(requiredStringGroup: requiredStringGroup, requiredBooleanGroup: requiredBooleanGroup, requiredInt64Group: requiredInt64Group, stringGroup: stringGroup, booleanGroup: booleanGroup, int64Group: int64Group).execute { (_, error) -> Void in
             if error == nil {
                 completion((), error)
             } else {
@@ -644,7 +632,7 @@
      - parameter completion: completion handler to receive the result
      */
     open class func testGroupParameters(requiredStringGroup: Int, requiredBooleanGroup: Bool, requiredInt64Group: Int64, stringGroup: Int? = nil, booleanGroup: Bool? = nil, int64Group: Int64? = nil, completion: @escaping ((_ result: Result<Void, Error>) -> Void)) {
-        testGroupParametersWithRequestBuilder(requiredStringGroup: requiredStringGroup, requiredBooleanGroup: requiredBooleanGroup, requiredInt64Group: requiredInt64Group, stringGroup: stringGroup, booleanGroup: booleanGroup, int64Group: int64Group).execute { (response, error) -> Void in
+        testGroupParametersWithRequestBuilder(requiredStringGroup: requiredStringGroup, requiredBooleanGroup: requiredBooleanGroup, requiredInt64Group: requiredInt64Group, stringGroup: stringGroup, booleanGroup: booleanGroup, int64Group: int64Group).execute { (_, error) -> Void in
             if let error = error {
                 completion(.failure(error))
             } else {
@@ -668,13 +656,13 @@
     open class func testGroupParametersWithRequestBuilder(requiredStringGroup: Int, requiredBooleanGroup: Bool, requiredInt64Group: Int64, stringGroup: Int? = nil, booleanGroup: Bool? = nil, int64Group: Int64? = nil) -> RequestBuilder<Void> {
         let path = "/fake"
         let URLString = PetstoreClientAPI.basePath + path
-        let parameters: [String:Any]? = nil
-        
+        let parameters: [String: Any]? = nil
+
         var url = URLComponents(string: URLString)
         url?.queryItems = APIHelper.mapValuesToQueryItems([
-            "required_string_group": requiredStringGroup.encodeToJSON(), 
-            "required_int64_group": requiredInt64Group.encodeToJSON(), 
-            "string_group": stringGroup?.encodeToJSON(), 
+            "required_string_group": requiredStringGroup.encodeToJSON(),
+            "required_int64_group": requiredInt64Group.encodeToJSON(),
+            "string_group": stringGroup?.encodeToJSON(),
             "int64_group": int64Group?.encodeToJSON()
         ])
         let nillableHeaders: [String: Any?] = [
@@ -694,8 +682,8 @@
      - parameter param: (body) request body 
      - parameter completion: completion handler to receive the data and the error objects
      */
-    open class func testInlineAdditionalProperties(param: [String:String], completion: @escaping ((_ data: Void?,_ error: Error?) -> Void)) {
-        testInlineAdditionalPropertiesWithRequestBuilder(param: param).execute { (response, error) -> Void in
+    open class func testInlineAdditionalProperties(param: [String: String], completion: @escaping ((_ data: Void?, _ error: Error?) -> Void)) {
+        testInlineAdditionalPropertiesWithRequestBuilder(param: param).execute { (_, error) -> Void in
             if error == nil {
                 completion((), error)
             } else {
@@ -709,8 +697,8 @@
      - parameter param: (body) request body 
      - parameter completion: completion handler to receive the result
      */
-    open class func testInlineAdditionalProperties(param: [String:String], completion: @escaping ((_ result: Result<Void, Error>) -> Void)) {
-        testInlineAdditionalPropertiesWithRequestBuilder(param: param).execute { (response, error) -> Void in
+    open class func testInlineAdditionalProperties(param: [String: String], completion: @escaping ((_ result: Result<Void, Error>) -> Void)) {
+        testInlineAdditionalPropertiesWithRequestBuilder(param: param).execute { (_, error) -> Void in
             if let error = error {
                 completion(.failure(error))
             } else {
@@ -725,7 +713,7 @@
      - parameter param: (body) request body 
      - returns: RequestBuilder<Void> 
      */
-    open class func testInlineAdditionalPropertiesWithRequestBuilder(param: [String:String]) -> RequestBuilder<Void> {
+    open class func testInlineAdditionalPropertiesWithRequestBuilder(param: [String: String]) -> RequestBuilder<Void> {
         let path = "/fake/inline-additionalProperties"
         let URLString = PetstoreClientAPI.basePath + path
         let parameters = JSONEncodingHelper.encodingParameters(forEncodableObject: param)
@@ -744,8 +732,8 @@
      - parameter param2: (form) field2 
      - parameter completion: completion handler to receive the data and the error objects
      */
-    open class func testJsonFormData(param: String, param2: String, completion: @escaping ((_ data: Void?,_ error: Error?) -> Void)) {
-        testJsonFormDataWithRequestBuilder(param: param, param2: param2).execute { (response, error) -> Void in
+    open class func testJsonFormData(param: String, param2: String, completion: @escaping ((_ data: Void?, _ error: Error?) -> Void)) {
+        testJsonFormDataWithRequestBuilder(param: param, param2: param2).execute { (_, error) -> Void in
             if error == nil {
                 completion((), error)
             } else {
@@ -761,7 +749,7 @@
      - parameter completion: completion handler to receive the result
      */
     open class func testJsonFormData(param: String, param2: String, completion: @escaping ((_ result: Result<Void, Error>) -> Void)) {
-        testJsonFormDataWithRequestBuilder(param: param, param2: param2).execute { (response, error) -> Void in
+        testJsonFormDataWithRequestBuilder(param: param, param2: param2).execute { (_, error) -> Void in
             if let error = error {
                 completion(.failure(error))
             } else {
@@ -780,18 +768,14 @@
     open class func testJsonFormDataWithRequestBuilder(param: String, param2: String) -> RequestBuilder<Void> {
         let path = "/fake/jsonFormData"
         let URLString = PetstoreClientAPI.basePath + path
-<<<<<<< HEAD
-        let formParams: [String:Any?] = [
-=======
         let formParams: [String: Any?] = [
->>>>>>> 3146e80c
             "param": param.encodeToJSON(),
             "param2": param2.encodeToJSON()
         ]
 
         let nonNullParameters = APIHelper.rejectNil(formParams)
         let parameters = APIHelper.convertBoolToString(nonNullParameters)
-        
+
         let url = URLComponents(string: URLString)
 
         let requestBuilder: RequestBuilder<Void>.Type = PetstoreClientAPI.requestBuilderFactory.getNonDecodableBuilder()
