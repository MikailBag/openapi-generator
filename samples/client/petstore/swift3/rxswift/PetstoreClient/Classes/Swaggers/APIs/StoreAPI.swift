--- conflicted
+++ resolved
@@ -61,15 +61,6 @@
         let url = NSURLComponents(string: URLString)
 
 
-<<<<<<< HEAD
-=======
-        let nillableParameters: [String:Any?] = [:]
-
-        let parameters = APIHelper.rejectNil(nillableParameters)
-
-        let convertedParameters = APIHelper.convertBoolToString(parameters)
-
->>>>>>> f9683166
         let requestBuilder: RequestBuilder<Void>.Type = PetstoreClientAPI.requestBuilderFactory.getBuilder()
 
         return requestBuilder.init(method: "DELETE", URLString: (url?.string ?? URLString), parameters: parameters, isBody: false)
@@ -112,9 +103,9 @@
      - API Key:
        - type: apiKey api_key 
        - name: api_key
-     - examples: [{example={
+     - examples: [{contentType=application/json, example={
   "key" : 123
-}, contentType=application/json}]
+}}]
 
      - returns: RequestBuilder<[String:Int32]> 
      */
@@ -126,15 +117,6 @@
         let url = NSURLComponents(string: URLString)
 
 
-<<<<<<< HEAD
-=======
-        let nillableParameters: [String:Any?] = [:]
-
-        let parameters = APIHelper.rejectNil(nillableParameters)
-
-        let convertedParameters = APIHelper.convertBoolToString(parameters)
-
->>>>>>> f9683166
         let requestBuilder: RequestBuilder<[String:Int32]>.Type = PetstoreClientAPI.requestBuilderFactory.getBuilder()
 
         return requestBuilder.init(method: "GET", URLString: (url?.string ?? URLString), parameters: parameters, isBody: false)
@@ -176,52 +158,36 @@
      Find purchase order by ID
      - GET /store/order/{orderId}
      - For valid response try integer IDs with value <= 5 or > 10. Other values will generated exceptions
-<<<<<<< HEAD
-     - examples: [{contentType=application/xml, example=<Order>
-  <id>123456789</id>
-  <petId>123456789</petId>
-  <quantity>123</quantity>
-=======
-     - examples: [{example=<Order>
-  <id>123456</id>
-  <petId>123456</petId>
-  <quantity>0</quantity>
->>>>>>> f9683166
-  <shipDate>2000-01-23T04:56:07.000Z</shipDate>
-  <status>aeiou</status>
-  <complete>true</complete>
-</Order>, contentType=application/xml}, {example={
-  "id" : 123456789,
-  "petId" : 123456789,
-  "complete" : true,
-<<<<<<< HEAD
-  "status" : "aeiou"
-}}]
-     - examples: [{contentType=application/xml, example=<Order>
-  <id>123456789</id>
-  <petId>123456789</petId>
-  <quantity>123</quantity>
-=======
-  "status" : "aeiou",
-  "quantity" : 123,
-  "shipDate" : "2000-01-23T04:56:07.000+00:00"
-}, contentType=application/json}]
-     - examples: [{example=<Order>
-  <id>123456</id>
-  <petId>123456</petId>
-  <quantity>0</quantity>
->>>>>>> f9683166
-  <shipDate>2000-01-23T04:56:07.000Z</shipDate>
-  <status>aeiou</status>
-  <complete>true</complete>
-</Order>, contentType=application/xml}, {example={
-  "id" : 123456789,
-  "petId" : 123456789,
-  "complete" : true,
-  "status" : "aeiou",
-  "quantity" : 123,
-  "shipDate" : "2000-01-23T04:56:07.000+00:00"
-}, contentType=application/json}]
+     - examples: [{contentType=application/xml, example=<Order>
+  <id>123456789</id>
+  <petId>123456789</petId>
+  <quantity>123</quantity>
+  <shipDate>2000-01-23T04:56:07.000Z</shipDate>
+  <status>aeiou</status>
+  <complete>true</complete>
+</Order>}, {contentType=application/json, example={
+  "petId" : 123456789,
+  "quantity" : 123,
+  "id" : 123456789,
+  "shipDate" : "2000-01-23T04:56:07.000+00:00",
+  "complete" : true,
+  "status" : "aeiou"
+}}]
+     - examples: [{contentType=application/xml, example=<Order>
+  <id>123456789</id>
+  <petId>123456789</petId>
+  <quantity>123</quantity>
+  <shipDate>2000-01-23T04:56:07.000Z</shipDate>
+  <status>aeiou</status>
+  <complete>true</complete>
+</Order>}, {contentType=application/json, example={
+  "petId" : 123456789,
+  "quantity" : 123,
+  "id" : 123456789,
+  "shipDate" : "2000-01-23T04:56:07.000+00:00",
+  "complete" : true,
+  "status" : "aeiou"
+}}]
      
      - parameter orderId: (path) ID of pet that needs to be fetched 
 
@@ -236,15 +202,6 @@
         let url = NSURLComponents(string: URLString)
 
 
-<<<<<<< HEAD
-=======
-        let nillableParameters: [String:Any?] = [:]
-
-        let parameters = APIHelper.rejectNil(nillableParameters)
-
-        let convertedParameters = APIHelper.convertBoolToString(parameters)
-
->>>>>>> f9683166
         let requestBuilder: RequestBuilder<Order>.Type = PetstoreClientAPI.requestBuilderFactory.getBuilder()
 
         return requestBuilder.init(method: "GET", URLString: (url?.string ?? URLString), parameters: parameters, isBody: false)
@@ -286,52 +243,36 @@
      Place an order for a pet
      - POST /store/order
      - 
-<<<<<<< HEAD
-     - examples: [{contentType=application/xml, example=<Order>
-  <id>123456789</id>
-  <petId>123456789</petId>
-  <quantity>123</quantity>
-=======
-     - examples: [{example=<Order>
-  <id>123456</id>
-  <petId>123456</petId>
-  <quantity>0</quantity>
->>>>>>> f9683166
-  <shipDate>2000-01-23T04:56:07.000Z</shipDate>
-  <status>aeiou</status>
-  <complete>true</complete>
-</Order>, contentType=application/xml}, {example={
-  "id" : 123456789,
-  "petId" : 123456789,
-  "complete" : true,
-<<<<<<< HEAD
-  "status" : "aeiou"
-}}]
-     - examples: [{contentType=application/xml, example=<Order>
-  <id>123456789</id>
-  <petId>123456789</petId>
-  <quantity>123</quantity>
-=======
-  "status" : "aeiou",
-  "quantity" : 123,
-  "shipDate" : "2000-01-23T04:56:07.000+00:00"
-}, contentType=application/json}]
-     - examples: [{example=<Order>
-  <id>123456</id>
-  <petId>123456</petId>
-  <quantity>0</quantity>
->>>>>>> f9683166
-  <shipDate>2000-01-23T04:56:07.000Z</shipDate>
-  <status>aeiou</status>
-  <complete>true</complete>
-</Order>, contentType=application/xml}, {example={
-  "id" : 123456789,
-  "petId" : 123456789,
-  "complete" : true,
-  "status" : "aeiou",
-  "quantity" : 123,
-  "shipDate" : "2000-01-23T04:56:07.000+00:00"
-}, contentType=application/json}]
+     - examples: [{contentType=application/xml, example=<Order>
+  <id>123456789</id>
+  <petId>123456789</petId>
+  <quantity>123</quantity>
+  <shipDate>2000-01-23T04:56:07.000Z</shipDate>
+  <status>aeiou</status>
+  <complete>true</complete>
+</Order>}, {contentType=application/json, example={
+  "petId" : 123456789,
+  "quantity" : 123,
+  "id" : 123456789,
+  "shipDate" : "2000-01-23T04:56:07.000+00:00",
+  "complete" : true,
+  "status" : "aeiou"
+}}]
+     - examples: [{contentType=application/xml, example=<Order>
+  <id>123456789</id>
+  <petId>123456789</petId>
+  <quantity>123</quantity>
+  <shipDate>2000-01-23T04:56:07.000Z</shipDate>
+  <status>aeiou</status>
+  <complete>true</complete>
+</Order>}, {contentType=application/json, example={
+  "petId" : 123456789,
+  "quantity" : 123,
+  "id" : 123456789,
+  "shipDate" : "2000-01-23T04:56:07.000+00:00",
+  "complete" : true,
+  "status" : "aeiou"
+}}]
      
      - parameter body: (body) order placed for purchasing the pet 
 
@@ -342,12 +283,8 @@
         let URLString = PetstoreClientAPI.basePath + path
         let parameters = body.encodeToJSON() as? [String:AnyObject]
 
-<<<<<<< HEAD
-        let url = NSURLComponents(string: URLString)
-
-=======
-        let convertedParameters = APIHelper.convertBoolToString(parameters)
->>>>>>> f9683166
+        let url = NSURLComponents(string: URLString)
+
 
         let requestBuilder: RequestBuilder<Order>.Type = PetstoreClientAPI.requestBuilderFactory.getBuilder()
 
