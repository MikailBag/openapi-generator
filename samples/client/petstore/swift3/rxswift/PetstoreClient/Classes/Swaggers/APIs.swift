--- conflicted
+++ resolved
@@ -45,12 +45,8 @@
         self.URLString = URLString
         self.parameters = parameters
         self.isBody = isBody
-<<<<<<< HEAD
         self.headers = headers
-        
-=======
 
->>>>>>> f9683166
         addHeaders(PetstoreClientAPI.customHeaders)
     }
 
