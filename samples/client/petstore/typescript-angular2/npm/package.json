{
  "name": "@swagger/angular2-typescript-petstore",
<<<<<<< HEAD
  "version": "0.0.1-SNAPSHOT.201704231845",
=======
  "version": "0.0.1-SNAPSHOT.201704272137",
>>>>>>> 3744a3f8
  "description": "swagger client for @swagger/angular2-typescript-petstore",
  "author": "Swagger Codegen Contributors",
  "keywords": [
    "swagger-client"
  ],
  "license": "Unlicense",
  "main": "dist/index.js",
  "typings": "dist/index.d.ts",
  "scripts": {
    "build": "typings install && tsc --outDir dist/"
  },
  "peerDependencies": {
    "@angular/core": "^2.0.0",
    "@angular/http": "^2.0.0",
    "@angular/common": "^2.0.0",
    "@angular/compiler": "^2.0.0",
    "core-js": "^2.4.0",
    "reflect-metadata": "^0.1.3",
    "rxjs": "5.0.0-beta.12",
    "zone.js": "^0.6.17"
  },
  "devDependencies": {
    "@angular/core": "^2.0.0",
    "@angular/http": "^2.0.0",
    "@angular/common": "^2.0.0",
    "@angular/compiler": "^2.0.0",
    "@angular/platform-browser": "^2.0.0",
    "core-js": "^2.4.0",
    "reflect-metadata": "^0.1.3",
    "rxjs": "5.0.0-beta.12",
    "zone.js": "^0.6.17",
    "typescript": "^2.0.0",
    "typings": "^1.3.2"
  },
  "publishConfig":{
    "registry":"https://skimdb.npmjs.com/registry"
  }
}<|MERGE_RESOLUTION|>--- conflicted
+++ resolved
@@ -1,10 +1,6 @@
 {
   "name": "@swagger/angular2-typescript-petstore",
-<<<<<<< HEAD
-  "version": "0.0.1-SNAPSHOT.201704231845",
-=======
-  "version": "0.0.1-SNAPSHOT.201704272137",
->>>>>>> 3744a3f8
+  "version": "0.0.1",
   "description": "swagger client for @swagger/angular2-typescript-petstore",
   "author": "Swagger Codegen Contributors",
   "keywords": [
