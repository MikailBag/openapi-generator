--- conflicted
+++ resolved
@@ -11,11 +11,7 @@
   <PropertyGroup>
     <Configuration Condition=" '$(Configuration)' == '' ">Debug</Configuration>
     <Platform Condition=" '$(Platform)' == '' ">AnyCPU</Platform>
-<<<<<<< HEAD
-    <ProjectGuid>{2E45FB6E-03CA-4975-94BB-8A38A03A1DB7}</ProjectGuid>
-=======
     <ProjectGuid>{415C09BC-2D6E-4641-960C-8E382CECF46C}</ProjectGuid>
->>>>>>> eee5cc06
     <OutputType>Library</OutputType>
     <AppDesignerFolder>Properties</AppDesignerFolder>
     <RootNamespace>IO.Swagger</RootNamespace>
