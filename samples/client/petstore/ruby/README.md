# petstore

Petstore - the Ruby gem for the Swagger Petstore

This spec is mainly for testing Petstore server and contains fake endpoints, models. Please do not use this for any other purpose. Special characters: \" \\ 

This SDK is automatically generated by the [Swagger Codegen](https://github.com/swagger-api/swagger-codegen) project:

- API version: 1.0.0
- Package version: 1.0.0
<<<<<<< HEAD
- Build date: 2016-05-11T16:13:11.464+08:00
=======
- Build date: 2016-05-17T19:54:07.493+08:00
>>>>>>> a62fa1c8
- Build package: class io.swagger.codegen.languages.RubyClientCodegen

## Installation

### Build a gem

To build the Ruby code into a gem:

```shell
gem build petstore.gemspec
```

Then either install the gem locally:

```shell
gem install ./petstore-1.0.0.gem
```
(for development, run `gem install --dev ./petstore-1.0.0.gem` to install the development dependencies)

or publish the gem to a gem hosting service, e.g. [RubyGems](https://rubygems.org/).

Finally add this to the Gemfile:

    gem 'petstore', '~> 1.0.0'

### Install from Git

If the Ruby gem is hosted at a git repository: https://github.com/GIT_USER_ID/GIT_REPO_ID, then add the following in the Gemfile:

    gem 'petstore', :git => 'https://github.com/GIT_USER_ID/GIT_REPO_ID.git'

### Include the Ruby code directly

Include the Ruby code directly using `-I` as follows:

```shell
ruby -Ilib script.rb
```

## Getting Started

Please follow the [installation](#installation) procedure and then run the following code:
```ruby
# Load the gem
require 'petstore'

api_instance = Petstore::FakeApi.new

number = 3.4 # Float | None

double = 1.2 # Float | None

string = "string_example" # String | None

byte = "B" # String | None

opts = { 
  integer: 56, # Integer | None
  int32: 56, # Integer | None
  int64: 789, # Integer | None
  float: 3.4, # Float | None
  binary: "B", # String | None
  date: Date.parse("2013-10-20"), # Date | None
  date_time: DateTime.parse("2013-10-20T19:20:30+01:00"), # DateTime | None
  password: "password_example" # String | None
}

begin
  #Fake endpoint for testing various parameters 假端點 偽のエンドポイント 가짜 엔드 포인트 
  api_instance.test_endpoint_parameters(number, double, string, byte, opts)
rescue Petstore::ApiError => e
  puts "Exception when calling FakeApi->test_endpoint_parameters: #{e}"
end

```

## Documentation for API Endpoints

All URIs are relative to *http://petstore.swagger.io/v2*

Class | Method | HTTP request | Description
------------ | ------------- | ------------- | -------------
*Petstore::FakeApi* | [**test_endpoint_parameters**](docs/FakeApi.md#test_endpoint_parameters) | **POST** /fake | Fake endpoint for testing various parameters 假端點 偽のエンドポイント 가짜 엔드 포인트 
*Petstore::PetApi* | [**add_pet**](docs/PetApi.md#add_pet) | **POST** /pet | Add a new pet to the store
*Petstore::PetApi* | [**delete_pet**](docs/PetApi.md#delete_pet) | **DELETE** /pet/{petId} | Deletes a pet
*Petstore::PetApi* | [**find_pets_by_status**](docs/PetApi.md#find_pets_by_status) | **GET** /pet/findByStatus | Finds Pets by status
*Petstore::PetApi* | [**find_pets_by_tags**](docs/PetApi.md#find_pets_by_tags) | **GET** /pet/findByTags | Finds Pets by tags
*Petstore::PetApi* | [**get_pet_by_id**](docs/PetApi.md#get_pet_by_id) | **GET** /pet/{petId} | Find pet by ID
*Petstore::PetApi* | [**update_pet**](docs/PetApi.md#update_pet) | **PUT** /pet | Update an existing pet
*Petstore::PetApi* | [**update_pet_with_form**](docs/PetApi.md#update_pet_with_form) | **POST** /pet/{petId} | Updates a pet in the store with form data
*Petstore::PetApi* | [**upload_file**](docs/PetApi.md#upload_file) | **POST** /pet/{petId}/uploadImage | uploads an image
*Petstore::StoreApi* | [**delete_order**](docs/StoreApi.md#delete_order) | **DELETE** /store/order/{orderId} | Delete purchase order by ID
*Petstore::StoreApi* | [**get_inventory**](docs/StoreApi.md#get_inventory) | **GET** /store/inventory | Returns pet inventories by status
*Petstore::StoreApi* | [**get_order_by_id**](docs/StoreApi.md#get_order_by_id) | **GET** /store/order/{orderId} | Find purchase order by ID
*Petstore::StoreApi* | [**place_order**](docs/StoreApi.md#place_order) | **POST** /store/order | Place an order for a pet
*Petstore::UserApi* | [**create_user**](docs/UserApi.md#create_user) | **POST** /user | Create user
*Petstore::UserApi* | [**create_users_with_array_input**](docs/UserApi.md#create_users_with_array_input) | **POST** /user/createWithArray | Creates list of users with given input array
*Petstore::UserApi* | [**create_users_with_list_input**](docs/UserApi.md#create_users_with_list_input) | **POST** /user/createWithList | Creates list of users with given input array
*Petstore::UserApi* | [**delete_user**](docs/UserApi.md#delete_user) | **DELETE** /user/{username} | Delete user
*Petstore::UserApi* | [**get_user_by_name**](docs/UserApi.md#get_user_by_name) | **GET** /user/{username} | Get user by user name
*Petstore::UserApi* | [**login_user**](docs/UserApi.md#login_user) | **GET** /user/login | Logs user into the system
*Petstore::UserApi* | [**logout_user**](docs/UserApi.md#logout_user) | **GET** /user/logout | Logs out current logged in user session
*Petstore::UserApi* | [**update_user**](docs/UserApi.md#update_user) | **PUT** /user/{username} | Updated user


## Documentation for Models

 - [Petstore::Animal](docs/Animal.md)
 - [Petstore::AnimalFarm](docs/AnimalFarm.md)
 - [Petstore::ApiResponse](docs/ApiResponse.md)
 - [Petstore::Cat](docs/Cat.md)
 - [Petstore::Category](docs/Category.md)
 - [Petstore::Dog](docs/Dog.md)
 - [Petstore::EnumClass](docs/EnumClass.md)
 - [Petstore::EnumTest](docs/EnumTest.md)
 - [Petstore::FormatTest](docs/FormatTest.md)
 - [Petstore::Model200Response](docs/Model200Response.md)
 - [Petstore::ModelReturn](docs/ModelReturn.md)
 - [Petstore::Name](docs/Name.md)
 - [Petstore::Order](docs/Order.md)
 - [Petstore::Pet](docs/Pet.md)
 - [Petstore::SpecialModelName](docs/SpecialModelName.md)
 - [Petstore::Tag](docs/Tag.md)
 - [Petstore::User](docs/User.md)


## Documentation for Authorization


### petstore_auth

- **Type**: OAuth
- **Flow**: implicit
- **Authorization URL**: http://petstore.swagger.io/api/oauth/dialog
- **Scopes**: 
  - write:pets: modify pets in your account
  - read:pets: read your pets

### api_key

- **Type**: API key
- **API key parameter name**: api_key
- **Location**: HTTP header
<|MERGE_RESOLUTION|>--- conflicted
+++ resolved
@@ -8,11 +8,7 @@
 
 - API version: 1.0.0
 - Package version: 1.0.0
-<<<<<<< HEAD
 - Build date: 2016-05-11T16:13:11.464+08:00
-=======
-- Build date: 2016-05-17T19:54:07.493+08:00
->>>>>>> a62fa1c8
 - Build package: class io.swagger.codegen.languages.RubyClientCodegen
 
 ## Installation
