package io.swagger.api;

import java.util.Map;
import io.swagger.model.Order;

import io.swagger.annotations.*;
import org.springframework.http.HttpStatus;
import org.springframework.http.ResponseEntity;
import org.springframework.web.bind.annotation.PathVariable;
import org.springframework.web.bind.annotation.RequestBody;
import org.springframework.web.bind.annotation.RequestHeader;
import org.springframework.web.bind.annotation.RequestMapping;
import org.springframework.web.bind.annotation.RequestMethod;
import org.springframework.web.bind.annotation.RequestParam;
import org.springframework.web.bind.annotation.RequestPart;
import org.springframework.web.multipart.MultipartFile;
import java.io.IOException;

import java.util.List;
import java.util.concurrent.CompletableFuture;
import javax.validation.constraints.*;
import javax.validation.Valid;

@Api(value = "store", description = "the store API")
public interface StoreApi {

    @ApiOperation(value = "Delete purchase order by ID", notes = "For valid response try integer IDs with value < 1000. Anything above 1000 or nonintegers will generate API errors", response = Void.class, tags={ "store", })
    @ApiResponses(value = { 
        @ApiResponse(code = 400, message = "Invalid ID supplied", response = Void.class),
        @ApiResponse(code = 404, message = "Order not found", response = Void.class) })
    @RequestMapping(value = "/store/order/{order_id}",
        produces = { "application/xml", "application/json" }, 
        method = RequestMethod.DELETE)
    default CompletableFuture<ResponseEntity<Void>> deleteOrder(@ApiParam(value = "ID of the order that needs to be deleted",required=true ) @PathVariable("order_id") String orderId, @RequestHeader(value = "Accept", required = false) String accept) {
        // do some magic!
        return CompletableFuture.completedFuture(new ResponseEntity<Void>(HttpStatus.OK));
    }


    @ApiOperation(value = "Returns pet inventories by status", notes = "Returns a map of status codes to quantities", response = Integer.class, responseContainer = "Map", authorizations = {
        @Authorization(value = "api_key")
    }, tags={ "store", })
    @ApiResponses(value = { 
<<<<<<< HEAD
        @ApiResponse(code = 200, message = "successful operation", response = Integer.class) })
=======
        @ApiResponse(code = 200, message = "successful operation", response = Integer.class, responseContainer = "Map") })
    
>>>>>>> 77555bfa
    @RequestMapping(value = "/store/inventory",
        produces = { "application/json" }, 
        method = RequestMethod.GET)
    default CompletableFuture<ResponseEntity<Map<String, Integer>>> getInventory( @RequestHeader(value = "Accept", required = false) String accept) throws IOException {
        // do some magic!
        return CompletableFuture.completedFuture(new ResponseEntity<Map<String, Integer>>(HttpStatus.OK));
    }


    @ApiOperation(value = "Find purchase order by ID", notes = "For valid response try integer IDs with value <= 5 or > 10. Other values will generated exceptions", response = Order.class, tags={ "store", })
    @ApiResponses(value = { 
        @ApiResponse(code = 200, message = "successful operation", response = Order.class),
<<<<<<< HEAD
        @ApiResponse(code = 400, message = "Invalid ID supplied", response = Order.class),
        @ApiResponse(code = 404, message = "Order not found", response = Order.class) })
=======
        @ApiResponse(code = 400, message = "Invalid ID supplied", response = Void.class),
        @ApiResponse(code = 404, message = "Order not found", response = Void.class) })
    
>>>>>>> 77555bfa
    @RequestMapping(value = "/store/order/{order_id}",
        produces = { "application/xml", "application/json" }, 
        method = RequestMethod.GET)
    default CompletableFuture<ResponseEntity<Order>> getOrderById( @Min(1) @Max(5)@ApiParam(value = "ID of pet that needs to be fetched",required=true ) @PathVariable("order_id") Long orderId, @RequestHeader(value = "Accept", required = false) String accept) throws IOException {
        // do some magic!
        return CompletableFuture.completedFuture(new ResponseEntity<Order>(HttpStatus.OK));
    }


    @ApiOperation(value = "Place an order for a pet", notes = "", response = Order.class, tags={ "store", })
    @ApiResponses(value = { 
        @ApiResponse(code = 200, message = "successful operation", response = Order.class),
<<<<<<< HEAD
        @ApiResponse(code = 400, message = "Invalid Order", response = Order.class) })
=======
        @ApiResponse(code = 400, message = "Invalid Order", response = Void.class) })
    
>>>>>>> 77555bfa
    @RequestMapping(value = "/store/order",
        produces = { "application/xml", "application/json" }, 
        method = RequestMethod.POST)
    default CompletableFuture<ResponseEntity<Order>> placeOrder(@ApiParam(value = "order placed for purchasing the pet" ,required=true )  @Valid @RequestBody Order body, @RequestHeader(value = "Accept", required = false) String accept) throws IOException {
        // do some magic!
        return CompletableFuture.completedFuture(new ResponseEntity<Order>(HttpStatus.OK));
    }

}<|MERGE_RESOLUTION|>--- conflicted
+++ resolved
@@ -41,12 +41,7 @@
         @Authorization(value = "api_key")
     }, tags={ "store", })
     @ApiResponses(value = { 
-<<<<<<< HEAD
-        @ApiResponse(code = 200, message = "successful operation", response = Integer.class) })
-=======
         @ApiResponse(code = 200, message = "successful operation", response = Integer.class, responseContainer = "Map") })
-    
->>>>>>> 77555bfa
     @RequestMapping(value = "/store/inventory",
         produces = { "application/json" }, 
         method = RequestMethod.GET)
@@ -59,14 +54,8 @@
     @ApiOperation(value = "Find purchase order by ID", notes = "For valid response try integer IDs with value <= 5 or > 10. Other values will generated exceptions", response = Order.class, tags={ "store", })
     @ApiResponses(value = { 
         @ApiResponse(code = 200, message = "successful operation", response = Order.class),
-<<<<<<< HEAD
-        @ApiResponse(code = 400, message = "Invalid ID supplied", response = Order.class),
-        @ApiResponse(code = 404, message = "Order not found", response = Order.class) })
-=======
         @ApiResponse(code = 400, message = "Invalid ID supplied", response = Void.class),
         @ApiResponse(code = 404, message = "Order not found", response = Void.class) })
-    
->>>>>>> 77555bfa
     @RequestMapping(value = "/store/order/{order_id}",
         produces = { "application/xml", "application/json" }, 
         method = RequestMethod.GET)
@@ -79,12 +68,7 @@
     @ApiOperation(value = "Place an order for a pet", notes = "", response = Order.class, tags={ "store", })
     @ApiResponses(value = { 
         @ApiResponse(code = 200, message = "successful operation", response = Order.class),
-<<<<<<< HEAD
-        @ApiResponse(code = 400, message = "Invalid Order", response = Order.class) })
-=======
         @ApiResponse(code = 400, message = "Invalid Order", response = Void.class) })
-    
->>>>>>> 77555bfa
     @RequestMapping(value = "/store/order",
         produces = { "application/xml", "application/json" }, 
         method = RequestMethod.POST)
