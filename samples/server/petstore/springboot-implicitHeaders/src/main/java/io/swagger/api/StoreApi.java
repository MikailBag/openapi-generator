package io.swagger.api;

import java.util.Map;
import io.swagger.model.Order;

import io.swagger.annotations.*;
import org.springframework.http.ResponseEntity;
import org.springframework.web.bind.annotation.PathVariable;
import org.springframework.web.bind.annotation.RequestBody;
import org.springframework.web.bind.annotation.RequestHeader;
import org.springframework.web.bind.annotation.RequestMapping;
import org.springframework.web.bind.annotation.RequestMethod;
import org.springframework.web.bind.annotation.RequestParam;
import org.springframework.web.bind.annotation.RequestPart;
import org.springframework.web.multipart.MultipartFile;
import java.io.IOException;

import java.util.List;
import javax.validation.constraints.*;
import javax.validation.Valid;

@Api(value = "store", description = "the store API")
public interface StoreApi {

    @ApiOperation(value = "Delete purchase order by ID", notes = "For valid response try integer IDs with value < 1000. Anything above 1000 or nonintegers will generate API errors", response = Void.class, tags={ "store", })
    @ApiResponses(value = { 
        @ApiResponse(code = 400, message = "Invalid ID supplied", response = Void.class),
        @ApiResponse(code = 404, message = "Order not found", response = Void.class) })
    @ApiImplicitParams({
    
    })
    @RequestMapping(value = "/store/order/{order_id}",
        produces = { "application/xml", "application/json" }, 
        method = RequestMethod.DELETE)
    ResponseEntity<Void> deleteOrder(@ApiParam(value = "ID of the order that needs to be deleted",required=true ) @PathVariable("order_id") String orderId, @RequestHeader("Accept") String accept);


    @ApiOperation(value = "Returns pet inventories by status", notes = "Returns a map of status codes to quantities", response = Integer.class, responseContainer = "Map", authorizations = {
        @Authorization(value = "api_key")
    }, tags={ "store", })
    @ApiResponses(value = { 
        @ApiResponse(code = 200, message = "successful operation", response = Integer.class) })
    @ApiImplicitParams({
    
    })
    @RequestMapping(value = "/store/inventory",
        produces = { "application/json" }, 
        method = RequestMethod.GET)
    ResponseEntity<Map<String, Integer>> getInventory( @RequestHeader("Accept") String accept) throws IOException;


    @ApiOperation(value = "Find purchase order by ID", notes = "For valid response try integer IDs with value <= 5 or > 10. Other values will generated exceptions", response = Order.class, tags={ "store", })
    @ApiResponses(value = { 
        @ApiResponse(code = 200, message = "successful operation", response = Order.class),
        @ApiResponse(code = 400, message = "Invalid ID supplied", response = Order.class),
        @ApiResponse(code = 404, message = "Order not found", response = Order.class) })
    @ApiImplicitParams({
    
    })
    @RequestMapping(value = "/store/order/{order_id}",
        produces = { "application/xml", "application/json" }, 
        method = RequestMethod.GET)
    ResponseEntity<Order> getOrderById( @Min(1) @Max(5)@ApiParam(value = "ID of pet that needs to be fetched",required=true ) @PathVariable("order_id") Long orderId, @RequestHeader("Accept") String accept) throws IOException;


    @ApiOperation(value = "Place an order for a pet", notes = "", response = Order.class, tags={ "store", })
    @ApiResponses(value = { 
        @ApiResponse(code = 200, message = "successful operation", response = Order.class),
        @ApiResponse(code = 400, message = "Invalid Order", response = Order.class) })
    @ApiImplicitParams({
    
    })
    @RequestMapping(value = "/store/order",
        produces = { "application/xml", "application/json" }, 
        method = RequestMethod.POST)
<<<<<<< HEAD
    ResponseEntity<Order> placeOrder(@ApiParam(value = "order placed for purchasing the pet" ,required=true )  @Valid @RequestBody Order body, @RequestHeader("Accept") String accept) throws IOException;
=======
    ResponseEntity<Order> placeOrder(@ApiParam(value = "order placed for purchasing the pet" ,required=true )  @Valid @RequestBody Order body);
>>>>>>> 7d226054

}<|MERGE_RESOLUTION|>--- conflicted
+++ resolved
@@ -13,7 +13,6 @@
 import org.springframework.web.bind.annotation.RequestParam;
 import org.springframework.web.bind.annotation.RequestPart;
 import org.springframework.web.multipart.MultipartFile;
-import java.io.IOException;
 
 import java.util.List;
 import javax.validation.constraints.*;
@@ -32,7 +31,7 @@
     @RequestMapping(value = "/store/order/{order_id}",
         produces = { "application/xml", "application/json" }, 
         method = RequestMethod.DELETE)
-    ResponseEntity<Void> deleteOrder(@ApiParam(value = "ID of the order that needs to be deleted",required=true ) @PathVariable("order_id") String orderId, @RequestHeader("Accept") String accept);
+    ResponseEntity<Void> deleteOrder(@ApiParam(value = "ID of the order that needs to be deleted",required=true ) @PathVariable("order_id") String orderId);
 
 
     @ApiOperation(value = "Returns pet inventories by status", notes = "Returns a map of status codes to quantities", response = Integer.class, responseContainer = "Map", authorizations = {
@@ -46,7 +45,7 @@
     @RequestMapping(value = "/store/inventory",
         produces = { "application/json" }, 
         method = RequestMethod.GET)
-    ResponseEntity<Map<String, Integer>> getInventory( @RequestHeader("Accept") String accept) throws IOException;
+    ResponseEntity<Map<String, Integer>> getInventory();
 
 
     @ApiOperation(value = "Find purchase order by ID", notes = "For valid response try integer IDs with value <= 5 or > 10. Other values will generated exceptions", response = Order.class, tags={ "store", })
@@ -60,7 +59,7 @@
     @RequestMapping(value = "/store/order/{order_id}",
         produces = { "application/xml", "application/json" }, 
         method = RequestMethod.GET)
-    ResponseEntity<Order> getOrderById( @Min(1) @Max(5)@ApiParam(value = "ID of pet that needs to be fetched",required=true ) @PathVariable("order_id") Long orderId, @RequestHeader("Accept") String accept) throws IOException;
+    ResponseEntity<Order> getOrderById( @Min(1) @Max(5)@ApiParam(value = "ID of pet that needs to be fetched",required=true ) @PathVariable("order_id") Long orderId);
 
 
     @ApiOperation(value = "Place an order for a pet", notes = "", response = Order.class, tags={ "store", })
@@ -73,10 +72,6 @@
     @RequestMapping(value = "/store/order",
         produces = { "application/xml", "application/json" }, 
         method = RequestMethod.POST)
-<<<<<<< HEAD
-    ResponseEntity<Order> placeOrder(@ApiParam(value = "order placed for purchasing the pet" ,required=true )  @Valid @RequestBody Order body, @RequestHeader("Accept") String accept) throws IOException;
-=======
     ResponseEntity<Order> placeOrder(@ApiParam(value = "order placed for purchasing the pet" ,required=true )  @Valid @RequestBody Order body);
->>>>>>> 7d226054
 
 }