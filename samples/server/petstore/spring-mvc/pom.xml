--- conflicted
+++ resolved
@@ -139,14 +139,8 @@
         <slf4j-version>1.7.21</slf4j-version>
         <junit-version>4.12</junit-version>
         <servlet-api-version>2.5</servlet-api-version>
-<<<<<<< HEAD
         <springfox-version>2.6.0</springfox-version>
-        <jackson-version>2.6.4</jackson-version>
-        <spring-version>4.2.5.RELEASE</spring-version>
-=======
-        <springfox-version>2.4.0</springfox-version>
         <jackson-version>2.8.9</jackson-version>
         <spring-version>4.3.9.RELEASE</spring-version>
->>>>>>> 7fa53773
     </properties>
 </project>