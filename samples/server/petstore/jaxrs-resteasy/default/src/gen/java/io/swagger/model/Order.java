package io.swagger.model;

import java.util.Objects;
import java.util.ArrayList;
import com.fasterxml.jackson.annotation.JsonProperty;
import com.fasterxml.jackson.annotation.JsonCreator;
import com.fasterxml.jackson.annotation.JsonValue;
import io.swagger.annotations.ApiModel;
import java.util.Date;
<<<<<<< HEAD
import javax.validation.constraints.*;
=======

import io.swagger.annotations.*;

@ApiModel(description="An order for a pets from the pet store")
>>>>>>> 5f1b1182

public class Order   {
  
  private Long id = null;
  private Long petId = null;
  private Integer quantity = null;
  private Date shipDate = null;

  /**
   * Order Status
   */
  public enum StatusEnum {
    PLACED("placed"),

        APPROVED("approved"),

        DELIVERED("delivered");
    private String value;

    StatusEnum(String value) {
      this.value = value;
    }

    @Override
    @JsonValue
    public String toString() {
      return String.valueOf(value);
    }
  }

  private StatusEnum status = null;
  private Boolean complete = false;

  /**
   **/
  
  @ApiModelProperty(example = "null", value = "")
  @JsonProperty("id")
  public Long getId() {
    return id;
  }
  public void setId(Long id) {
    this.id = id;
  }

  /**
   **/
  
  @ApiModelProperty(example = "null", value = "")
  @JsonProperty("petId")
  public Long getPetId() {
    return petId;
  }
  public void setPetId(Long petId) {
    this.petId = petId;
  }

  /**
   **/
  
  @ApiModelProperty(example = "null", value = "")
  @JsonProperty("quantity")
  public Integer getQuantity() {
    return quantity;
  }
  public void setQuantity(Integer quantity) {
    this.quantity = quantity;
  }

  /**
   **/
  
  @ApiModelProperty(example = "null", value = "")
  @JsonProperty("shipDate")
  public Date getShipDate() {
    return shipDate;
  }
  public void setShipDate(Date shipDate) {
    this.shipDate = shipDate;
  }

  /**
   * Order Status
   **/
  
  @ApiModelProperty(example = "null", value = "Order Status")
  @JsonProperty("status")
  public StatusEnum getStatus() {
    return status;
  }
  public void setStatus(StatusEnum status) {
    this.status = status;
  }

  /**
   **/
  
  @ApiModelProperty(example = "null", value = "")
  @JsonProperty("complete")
  public Boolean getComplete() {
    return complete;
  }
  public void setComplete(Boolean complete) {
    this.complete = complete;
  }


  @Override
  public boolean equals(Object o) {
    if (this == o) {
      return true;
    }
    if (o == null || getClass() != o.getClass()) {
      return false;
    }
    Order order = (Order) o;
    return Objects.equals(id, order.id) &&
        Objects.equals(petId, order.petId) &&
        Objects.equals(quantity, order.quantity) &&
        Objects.equals(shipDate, order.shipDate) &&
        Objects.equals(status, order.status) &&
        Objects.equals(complete, order.complete);
  }

  @Override
  public int hashCode() {
    return Objects.hash(id, petId, quantity, shipDate, status, complete);
  }

  @Override
  public String toString() {
    StringBuilder sb = new StringBuilder();
    sb.append("class Order {\n");
    
    sb.append("    id: ").append(toIndentedString(id)).append("\n");
    sb.append("    petId: ").append(toIndentedString(petId)).append("\n");
    sb.append("    quantity: ").append(toIndentedString(quantity)).append("\n");
    sb.append("    shipDate: ").append(toIndentedString(shipDate)).append("\n");
    sb.append("    status: ").append(toIndentedString(status)).append("\n");
    sb.append("    complete: ").append(toIndentedString(complete)).append("\n");
    sb.append("}");
    return sb.toString();
  }

  /**
   * Convert the given object to string with each line indented by 4 spaces
   * (except the first line).
   */
  private String toIndentedString(Object o) {
    if (o == null) {
      return "null";
    }
    return o.toString().replace("\n", "\n    ");
  }
}
<|MERGE_RESOLUTION|>--- conflicted
+++ resolved
@@ -7,14 +7,10 @@
 import com.fasterxml.jackson.annotation.JsonValue;
 import io.swagger.annotations.ApiModel;
 import java.util.Date;
-<<<<<<< HEAD
 import javax.validation.constraints.*;
-=======
-
 import io.swagger.annotations.*;
 
 @ApiModel(description="An order for a pets from the pet store")
->>>>>>> 5f1b1182
 
 public class Order   {
   
