--- conflicted
+++ resolved
@@ -1,4 +1,3 @@
-<<<<<<< HEAD
 {
   "swagger" : "2.0",
   "info" : {
@@ -109,8 +108,8 @@
           "type" : "array",
           "items" : {
             "type" : "string",
-            "enum" : [ "available", "pending", "sold" ],
-            "default" : "available"
+            "default" : "available",
+            "enum" : [ "available", "pending", "sold" ]
           },
           "collectionFormat" : "csv"
         } ],
@@ -651,8 +650,8 @@
           "type" : "array",
           "items" : {
             "type" : "string",
-            "enum" : [ ">", "$" ],
-            "default" : "$"
+            "default" : "$",
+            "enum" : [ ">", "$" ]
           }
         }, {
           "name" : "enum_form_string",
@@ -670,8 +669,8 @@
           "type" : "array",
           "items" : {
             "type" : "string",
-            "enum" : [ ">", "$" ],
-            "default" : "$"
+            "default" : "$",
+            "enum" : [ ">", "$" ]
           }
         }, {
           "name" : "enum_header_string",
@@ -689,8 +688,8 @@
           "type" : "array",
           "items" : {
             "type" : "string",
-            "enum" : [ ">", "$" ],
-            "default" : "$"
+            "default" : "$",
+            "enum" : [ ">", "$" ]
           }
         }, {
           "name" : "enum_query_string",
@@ -1480,835 +1479,4 @@
     "description" : "Find out more about Swagger",
     "url" : "http://swagger.io"
   }
-=======
-{
-  "swagger" : "2.0",
-  "info" : {
-    "description" : "This is a sample server Petstore server.  You can find out more about Swagger at [http://swagger.io](http://swagger.io) or on [irc.freenode.net, #swagger](http://swagger.io/irc/).  For this sample, you can use the api key `special-key` to test the authorization filters.",
-    "version" : "1.0.0",
-    "title" : "Swagger Petstore",
-    "termsOfService" : "http://swagger.io/terms/",
-    "contact" : {
-      "email" : "apiteam@swagger.io"
-    },
-    "license" : {
-      "name" : "Apache 2.0",
-      "url" : "http://www.apache.org/licenses/LICENSE-2.0.html"
-    }
-  },
-  "host" : "petstore.swagger.io",
-  "basePath" : "/v2",
-  "tags" : [ {
-    "name" : "pet",
-    "description" : "Everything about your Pets",
-    "externalDocs" : {
-      "description" : "Find out more",
-      "url" : "http://swagger.io"
-    }
-  }, {
-    "name" : "store",
-    "description" : "Access to Petstore orders"
-  }, {
-    "name" : "user",
-    "description" : "Operations about user",
-    "externalDocs" : {
-      "description" : "Find out more about our store",
-      "url" : "http://swagger.io"
-    }
-  } ],
-  "schemes" : [ "http" ],
-  "paths" : {
-    "/pet" : {
-      "post" : {
-        "tags" : [ "pet" ],
-        "summary" : "Add a new pet to the store",
-        "description" : "",
-        "operationId" : "addPet",
-        "consumes" : [ "application/json", "application/xml" ],
-        "produces" : [ "application/xml", "application/json" ],
-        "parameters" : [ {
-          "in" : "body",
-          "name" : "body",
-          "description" : "Pet object that needs to be added to the store",
-          "required" : true,
-          "schema" : {
-            "$ref" : "#/definitions/Pet"
-          }
-        } ],
-        "responses" : {
-          "405" : {
-            "description" : "Invalid input"
-          }
-        },
-        "security" : [ {
-          "petstore_auth" : [ "write:pets", "read:pets" ]
-        } ]
-      },
-      "put" : {
-        "tags" : [ "pet" ],
-        "summary" : "Update an existing pet",
-        "description" : "",
-        "operationId" : "updatePet",
-        "consumes" : [ "application/json", "application/xml" ],
-        "produces" : [ "application/xml", "application/json" ],
-        "parameters" : [ {
-          "in" : "body",
-          "name" : "body",
-          "description" : "Pet object that needs to be added to the store",
-          "required" : true,
-          "schema" : {
-            "$ref" : "#/definitions/Pet"
-          }
-        } ],
-        "responses" : {
-          "400" : {
-            "description" : "Invalid ID supplied"
-          },
-          "404" : {
-            "description" : "Pet not found"
-          },
-          "405" : {
-            "description" : "Validation exception"
-          }
-        },
-        "security" : [ {
-          "petstore_auth" : [ "write:pets", "read:pets" ]
-        } ]
-      }
-    },
-    "/pet/findByStatus" : {
-      "get" : {
-        "tags" : [ "pet" ],
-        "summary" : "Finds Pets by status",
-        "description" : "Multiple status values can be provided with comma separated strings",
-        "operationId" : "findPetsByStatus",
-        "produces" : [ "application/xml", "application/json" ],
-        "parameters" : [ {
-          "name" : "status",
-          "in" : "query",
-          "description" : "Status values that need to be considered for filter",
-          "required" : true,
-          "type" : "array",
-          "items" : {
-            "type" : "string",
-            "default" : "available",
-            "enum" : [ "available", "pending", "sold" ]
-          },
-          "collectionFormat" : "csv"
-        } ],
-        "responses" : {
-          "200" : {
-            "description" : "successful operation",
-            "schema" : {
-              "type" : "array",
-              "items" : {
-                "$ref" : "#/definitions/Pet"
-              }
-            }
-          },
-          "400" : {
-            "description" : "Invalid status value"
-          }
-        },
-        "security" : [ {
-          "petstore_auth" : [ "write:pets", "read:pets" ]
-        } ]
-      }
-    },
-    "/pet/findByTags" : {
-      "get" : {
-        "tags" : [ "pet" ],
-        "summary" : "Finds Pets by tags",
-        "description" : "Multiple tags can be provided with comma separated strings. Use tag1, tag2, tag3 for testing.",
-        "operationId" : "findPetsByTags",
-        "produces" : [ "application/xml", "application/json" ],
-        "parameters" : [ {
-          "name" : "tags",
-          "in" : "query",
-          "description" : "Tags to filter by",
-          "required" : true,
-          "type" : "array",
-          "items" : {
-            "type" : "string"
-          },
-          "collectionFormat" : "csv"
-        } ],
-        "responses" : {
-          "200" : {
-            "description" : "successful operation",
-            "schema" : {
-              "type" : "array",
-              "items" : {
-                "$ref" : "#/definitions/Pet"
-              }
-            }
-          },
-          "400" : {
-            "description" : "Invalid tag value"
-          }
-        },
-        "security" : [ {
-          "petstore_auth" : [ "write:pets", "read:pets" ]
-        } ]
-      }
-    },
-    "/pet/{petId}" : {
-      "get" : {
-        "tags" : [ "pet" ],
-        "summary" : "Find pet by ID",
-        "description" : "Returns a single pet",
-        "operationId" : "getPetById",
-        "produces" : [ "application/xml", "application/json" ],
-        "parameters" : [ {
-          "name" : "petId",
-          "in" : "path",
-          "description" : "ID of pet to return",
-          "required" : true,
-          "type" : "integer",
-          "format" : "int64"
-        } ],
-        "responses" : {
-          "200" : {
-            "description" : "successful operation",
-            "schema" : {
-              "$ref" : "#/definitions/Pet"
-            }
-          },
-          "400" : {
-            "description" : "Invalid ID supplied"
-          },
-          "404" : {
-            "description" : "Pet not found"
-          }
-        },
-        "security" : [ {
-          "api_key" : [ ]
-        } ]
-      },
-      "post" : {
-        "tags" : [ "pet" ],
-        "summary" : "Updates a pet in the store with form data",
-        "description" : "",
-        "operationId" : "updatePetWithForm",
-        "consumes" : [ "application/x-www-form-urlencoded" ],
-        "produces" : [ "application/xml", "application/json" ],
-        "parameters" : [ {
-          "name" : "petId",
-          "in" : "path",
-          "description" : "ID of pet that needs to be updated",
-          "required" : true,
-          "type" : "integer",
-          "format" : "int64"
-        }, {
-          "name" : "name",
-          "in" : "formData",
-          "description" : "Updated name of the pet",
-          "required" : false,
-          "type" : "string"
-        }, {
-          "name" : "status",
-          "in" : "formData",
-          "description" : "Updated status of the pet",
-          "required" : false,
-          "type" : "string"
-        } ],
-        "responses" : {
-          "405" : {
-            "description" : "Invalid input"
-          }
-        },
-        "security" : [ {
-          "petstore_auth" : [ "write:pets", "read:pets" ]
-        } ]
-      },
-      "delete" : {
-        "tags" : [ "pet" ],
-        "summary" : "Deletes a pet",
-        "description" : "",
-        "operationId" : "deletePet",
-        "produces" : [ "application/xml", "application/json" ],
-        "parameters" : [ {
-          "name" : "api_key",
-          "in" : "header",
-          "required" : false,
-          "type" : "string"
-        }, {
-          "name" : "petId",
-          "in" : "path",
-          "description" : "Pet id to delete",
-          "required" : true,
-          "type" : "integer",
-          "format" : "int64"
-        } ],
-        "responses" : {
-          "400" : {
-            "description" : "Invalid pet value"
-          }
-        },
-        "security" : [ {
-          "petstore_auth" : [ "write:pets", "read:pets" ]
-        } ]
-      }
-    },
-    "/pet/{petId}/uploadImage" : {
-      "post" : {
-        "tags" : [ "pet" ],
-        "summary" : "uploads an image",
-        "description" : "",
-        "operationId" : "uploadFile",
-        "consumes" : [ "multipart/form-data" ],
-        "produces" : [ "application/json" ],
-        "parameters" : [ {
-          "name" : "petId",
-          "in" : "path",
-          "description" : "ID of pet to update",
-          "required" : true,
-          "type" : "integer",
-          "format" : "int64"
-        }, {
-          "name" : "additionalMetadata",
-          "in" : "formData",
-          "description" : "Additional data to pass to server",
-          "required" : false,
-          "type" : "string"
-        }, {
-          "name" : "file",
-          "in" : "formData",
-          "description" : "file to upload",
-          "required" : false,
-          "type" : "file"
-        } ],
-        "responses" : {
-          "200" : {
-            "description" : "successful operation",
-            "schema" : {
-              "$ref" : "#/definitions/ApiResponse"
-            }
-          }
-        },
-        "security" : [ {
-          "petstore_auth" : [ "write:pets", "read:pets" ]
-        } ]
-      }
-    },
-    "/store/inventory" : {
-      "get" : {
-        "tags" : [ "store" ],
-        "summary" : "Returns pet inventories by status",
-        "description" : "Returns a map of status codes to quantities",
-        "operationId" : "getInventory",
-        "produces" : [ "application/json" ],
-        "parameters" : [ ],
-        "responses" : {
-          "200" : {
-            "description" : "successful operation",
-            "schema" : {
-              "type" : "object",
-              "additionalProperties" : {
-                "type" : "integer",
-                "format" : "int32"
-              }
-            }
-          }
-        },
-        "security" : [ {
-          "api_key" : [ ]
-        } ]
-      }
-    },
-    "/store/order" : {
-      "post" : {
-        "tags" : [ "store" ],
-        "summary" : "Place an order for a pet",
-        "description" : "",
-        "operationId" : "placeOrder",
-        "produces" : [ "application/xml", "application/json" ],
-        "parameters" : [ {
-          "in" : "body",
-          "name" : "body",
-          "description" : "order placed for purchasing the pet",
-          "required" : true,
-          "schema" : {
-            "$ref" : "#/definitions/Order"
-          }
-        } ],
-        "responses" : {
-          "200" : {
-            "description" : "successful operation",
-            "schema" : {
-              "$ref" : "#/definitions/Order"
-            }
-          },
-          "400" : {
-            "description" : "Invalid Order"
-          }
-        }
-      }
-    },
-    "/store/order/{orderId}" : {
-      "get" : {
-        "tags" : [ "store" ],
-        "summary" : "Find purchase order by ID",
-        "description" : "For valid response try integer IDs with value <= 5 or > 10. Other values will generated exceptions",
-        "operationId" : "getOrderById",
-        "produces" : [ "application/xml", "application/json" ],
-        "parameters" : [ {
-          "name" : "orderId",
-          "in" : "path",
-          "description" : "ID of pet that needs to be fetched",
-          "required" : true,
-          "type" : "integer",
-          "maximum" : 5,
-          "minimum" : 1,
-          "format" : "int64"
-        } ],
-        "responses" : {
-          "200" : {
-            "description" : "successful operation",
-            "schema" : {
-              "$ref" : "#/definitions/Order"
-            }
-          },
-          "400" : {
-            "description" : "Invalid ID supplied"
-          },
-          "404" : {
-            "description" : "Order not found"
-          }
-        }
-      },
-      "delete" : {
-        "tags" : [ "store" ],
-        "summary" : "Delete purchase order by ID",
-        "description" : "For valid response try integer IDs with value < 1000. Anything above 1000 or nonintegers will generate API errors",
-        "operationId" : "deleteOrder",
-        "produces" : [ "application/xml", "application/json" ],
-        "parameters" : [ {
-          "name" : "orderId",
-          "in" : "path",
-          "description" : "ID of the order that needs to be deleted",
-          "required" : true,
-          "type" : "string"
-        } ],
-        "responses" : {
-          "400" : {
-            "description" : "Invalid ID supplied"
-          },
-          "404" : {
-            "description" : "Order not found"
-          }
-        }
-      }
-    },
-    "/user" : {
-      "post" : {
-        "tags" : [ "user" ],
-        "summary" : "Create user",
-        "description" : "This can only be done by the logged in user.",
-        "operationId" : "createUser",
-        "produces" : [ "application/xml", "application/json" ],
-        "parameters" : [ {
-          "in" : "body",
-          "name" : "body",
-          "description" : "Created user object",
-          "required" : true,
-          "schema" : {
-            "$ref" : "#/definitions/User"
-          }
-        } ],
-        "responses" : {
-          "default" : {
-            "description" : "successful operation"
-          }
-        }
-      }
-    },
-    "/user/createWithArray" : {
-      "post" : {
-        "tags" : [ "user" ],
-        "summary" : "Creates list of users with given input array",
-        "description" : "",
-        "operationId" : "createUsersWithArrayInput",
-        "produces" : [ "application/xml", "application/json" ],
-        "parameters" : [ {
-          "in" : "body",
-          "name" : "body",
-          "description" : "List of user object",
-          "required" : true,
-          "schema" : {
-            "type" : "array",
-            "items" : {
-              "$ref" : "#/definitions/User"
-            }
-          }
-        } ],
-        "responses" : {
-          "default" : {
-            "description" : "successful operation"
-          }
-        }
-      }
-    },
-    "/user/createWithList" : {
-      "post" : {
-        "tags" : [ "user" ],
-        "summary" : "Creates list of users with given input array",
-        "description" : "",
-        "operationId" : "createUsersWithListInput",
-        "produces" : [ "application/xml", "application/json" ],
-        "parameters" : [ {
-          "in" : "body",
-          "name" : "body",
-          "description" : "List of user object",
-          "required" : true,
-          "schema" : {
-            "type" : "array",
-            "items" : {
-              "$ref" : "#/definitions/User"
-            }
-          }
-        } ],
-        "responses" : {
-          "default" : {
-            "description" : "successful operation"
-          }
-        }
-      }
-    },
-    "/user/login" : {
-      "get" : {
-        "tags" : [ "user" ],
-        "summary" : "Logs user into the system",
-        "description" : "",
-        "operationId" : "loginUser",
-        "produces" : [ "application/xml", "application/json" ],
-        "parameters" : [ {
-          "name" : "username",
-          "in" : "query",
-          "description" : "The user name for login",
-          "required" : true,
-          "type" : "string"
-        }, {
-          "name" : "password",
-          "in" : "query",
-          "description" : "The password for login in clear text",
-          "required" : true,
-          "type" : "string"
-        } ],
-        "responses" : {
-          "200" : {
-            "description" : "successful operation",
-            "schema" : {
-              "type" : "string"
-            },
-            "headers" : {
-              "X-Rate-Limit" : {
-                "type" : "integer",
-                "format" : "int32",
-                "description" : "calls per hour allowed by the user"
-              },
-              "X-Expires-After" : {
-                "type" : "string",
-                "format" : "date-time",
-                "description" : "date in UTC when toekn expires"
-              }
-            }
-          },
-          "400" : {
-            "description" : "Invalid username/password supplied"
-          }
-        }
-      }
-    },
-    "/user/logout" : {
-      "get" : {
-        "tags" : [ "user" ],
-        "summary" : "Logs out current logged in user session",
-        "description" : "",
-        "operationId" : "logoutUser",
-        "produces" : [ "application/xml", "application/json" ],
-        "parameters" : [ ],
-        "responses" : {
-          "default" : {
-            "description" : "successful operation"
-          }
-        }
-      }
-    },
-    "/user/{username}" : {
-      "get" : {
-        "tags" : [ "user" ],
-        "summary" : "Get user by user name",
-        "description" : "",
-        "operationId" : "getUserByName",
-        "produces" : [ "application/xml", "application/json" ],
-        "parameters" : [ {
-          "name" : "username",
-          "in" : "path",
-          "description" : "The name that needs to be fetched. Use user1 for testing. ",
-          "required" : true,
-          "type" : "string"
-        } ],
-        "responses" : {
-          "200" : {
-            "description" : "successful operation",
-            "schema" : {
-              "$ref" : "#/definitions/User"
-            }
-          },
-          "400" : {
-            "description" : "Invalid username supplied"
-          },
-          "404" : {
-            "description" : "User not found"
-          }
-        }
-      },
-      "put" : {
-        "tags" : [ "user" ],
-        "summary" : "Updated user",
-        "description" : "This can only be done by the logged in user.",
-        "operationId" : "updateUser",
-        "produces" : [ "application/xml", "application/json" ],
-        "parameters" : [ {
-          "name" : "username",
-          "in" : "path",
-          "description" : "name that need to be deleted",
-          "required" : true,
-          "type" : "string"
-        }, {
-          "in" : "body",
-          "name" : "body",
-          "description" : "Updated user object",
-          "required" : true,
-          "schema" : {
-            "$ref" : "#/definitions/User"
-          }
-        } ],
-        "responses" : {
-          "400" : {
-            "description" : "Invalid user supplied"
-          },
-          "404" : {
-            "description" : "User not found"
-          }
-        }
-      },
-      "delete" : {
-        "tags" : [ "user" ],
-        "summary" : "Delete user",
-        "description" : "This can only be done by the logged in user.",
-        "operationId" : "deleteUser",
-        "produces" : [ "application/xml", "application/json" ],
-        "parameters" : [ {
-          "name" : "username",
-          "in" : "path",
-          "description" : "The name that needs to be deleted",
-          "required" : true,
-          "type" : "string"
-        } ],
-        "responses" : {
-          "400" : {
-            "description" : "Invalid username supplied"
-          },
-          "404" : {
-            "description" : "User not found"
-          }
-        }
-      }
-    }
-  },
-  "securityDefinitions" : {
-    "petstore_auth" : {
-      "type" : "oauth2",
-      "authorizationUrl" : "http://petstore.swagger.io/api/oauth/dialog",
-      "flow" : "implicit",
-      "scopes" : {
-        "write:pets" : "modify pets in your account",
-        "read:pets" : "read your pets"
-      }
-    },
-    "api_key" : {
-      "type" : "apiKey",
-      "name" : "api_key",
-      "in" : "header"
-    }
-  },
-  "definitions" : {
-    "Order" : {
-      "type" : "object",
-      "properties" : {
-        "id" : {
-          "type" : "integer",
-          "format" : "int64"
-        },
-        "petId" : {
-          "type" : "integer",
-          "format" : "int64"
-        },
-        "quantity" : {
-          "type" : "integer",
-          "format" : "int32"
-        },
-        "shipDate" : {
-          "type" : "string",
-          "format" : "date-time"
-        },
-        "status" : {
-          "type" : "string",
-          "description" : "Order Status",
-          "enum" : [ "placed", "approved", "delivered" ]
-        },
-        "complete" : {
-          "type" : "boolean",
-          "default" : false
-        }
-      },
-      "title" : "Pet Order",
-      "description" : "An order for a pets from the pet store",
-      "xml" : {
-        "name" : "Order"
-      }
-    },
-    "Category" : {
-      "type" : "object",
-      "properties" : {
-        "id" : {
-          "type" : "integer",
-          "format" : "int64"
-        },
-        "name" : {
-          "type" : "string"
-        }
-      },
-      "title" : "Pet catehgry",
-      "description" : "A category for a pet",
-      "xml" : {
-        "name" : "Category"
-      }
-    },
-    "User" : {
-      "type" : "object",
-      "properties" : {
-        "id" : {
-          "type" : "integer",
-          "format" : "int64"
-        },
-        "username" : {
-          "type" : "string"
-        },
-        "firstName" : {
-          "type" : "string"
-        },
-        "lastName" : {
-          "type" : "string"
-        },
-        "email" : {
-          "type" : "string"
-        },
-        "password" : {
-          "type" : "string"
-        },
-        "phone" : {
-          "type" : "string"
-        },
-        "userStatus" : {
-          "type" : "integer",
-          "format" : "int32",
-          "description" : "User Status"
-        }
-      },
-      "title" : "a User",
-      "description" : "A User who is purchasing from the pet store",
-      "xml" : {
-        "name" : "User"
-      }
-    },
-    "Tag" : {
-      "type" : "object",
-      "properties" : {
-        "id" : {
-          "type" : "integer",
-          "format" : "int64"
-        },
-        "name" : {
-          "type" : "string"
-        }
-      },
-      "title" : "Pet Tag",
-      "description" : "A tag for a pet",
-      "xml" : {
-        "name" : "Tag"
-      }
-    },
-    "Pet" : {
-      "type" : "object",
-      "required" : [ "name", "photoUrls" ],
-      "properties" : {
-        "id" : {
-          "type" : "integer",
-          "format" : "int64"
-        },
-        "category" : {
-          "$ref" : "#/definitions/Category"
-        },
-        "name" : {
-          "type" : "string",
-          "example" : "doggie"
-        },
-        "photoUrls" : {
-          "type" : "array",
-          "xml" : {
-            "name" : "photoUrl",
-            "wrapped" : true
-          },
-          "items" : {
-            "type" : "string"
-          }
-        },
-        "tags" : {
-          "type" : "array",
-          "xml" : {
-            "name" : "tag",
-            "wrapped" : true
-          },
-          "items" : {
-            "$ref" : "#/definitions/Tag"
-          }
-        },
-        "status" : {
-          "type" : "string",
-          "description" : "pet status in the store",
-          "enum" : [ "available", "pending", "sold" ]
-        }
-      },
-      "title" : "a Pet",
-      "description" : "A pet for sale in the pet store",
-      "xml" : {
-        "name" : "Pet"
-      }
-    },
-    "ApiResponse" : {
-      "type" : "object",
-      "properties" : {
-        "code" : {
-          "type" : "integer",
-          "format" : "int32"
-        },
-        "type" : {
-          "type" : "string"
-        },
-        "message" : {
-          "type" : "string"
-        }
-      },
-      "title" : "An uploaded response",
-      "description" : "Describes the result of uploading an image resource"
-    }
-  },
-  "externalDocs" : {
-    "description" : "Find out more about Swagger",
-    "url" : "http://swagger.io"
-  }
->>>>>>> 3ffc4bfa
 }