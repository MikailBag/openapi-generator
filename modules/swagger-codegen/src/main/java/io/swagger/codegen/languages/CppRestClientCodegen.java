package io.swagger.codegen.languages;

import static com.google.common.base.Strings.isNullOrEmpty;

import java.util.Arrays;
import java.util.Collection;
import java.util.HashMap;
import java.util.HashSet;
import java.util.Map;
import java.util.Set;

import com.google.common.collect.ArrayListMultimap;
import com.google.common.collect.Multimap;

import io.swagger.codegen.CliOption;
import io.swagger.codegen.CodegenConstants;
import io.swagger.codegen.CodegenModel;
import io.swagger.codegen.CodegenOperation;
import io.swagger.codegen.CodegenParameter;
import io.swagger.codegen.CodegenProperty;
import io.swagger.codegen.CodegenType;
import io.swagger.codegen.SupportingFile;
import io.swagger.codegen.utils.ModelUtils;
import io.swagger.oas.models.OpenAPI;
import io.swagger.oas.models.Operation;
import io.swagger.oas.models.media.ArraySchema;
import io.swagger.oas.models.media.BooleanSchema;
import io.swagger.oas.models.media.DateSchema;
import io.swagger.oas.models.media.DateTimeSchema;
import io.swagger.oas.models.media.FileSchema;
import io.swagger.oas.models.media.IntegerSchema;
import io.swagger.oas.models.media.MapSchema;
import io.swagger.oas.models.media.NumberSchema;
import io.swagger.oas.models.media.Schema;
import io.swagger.oas.models.media.StringSchema;
import io.swagger.oas.models.responses.ApiResponse;
import io.swagger.parser.v3.util.SchemaTypeUtil;
import org.apache.commons.lang3.StringUtils;

public class CppRestClientCodegen extends AbstractCppCodegen {

    public static final String DECLSPEC = "declspec";
    public static final String DEFAULT_INCLUDE = "defaultInclude";

    protected String packageVersion = "1.0.0";
    protected String declspec = "";
    protected String defaultInclude = "";

    private final Set<String> parentModels = new HashSet<>();
    private final Multimap<String, CodegenModel> childrenByParent = ArrayListMultimap.create();

    /**
     * Configures the type of generator.
     *
     * @return the CodegenType for this generator
     * @see io.swagger.codegen.CodegenType
     */
    public CodegenType getTag() {
        return CodegenType.CLIENT;
    }

    /**
     * Configures a friendly name for the generator. This will be used by the
     * generator to select the library with the -l flag.
     *
     * @return the friendly name for the generator
     */
    public String getName() {
        return "cpprest";
    }

    /**
     * Returns human-friendly help for the generator. Provide the consumer with
     * help tips, parameters here
     *
     * @return A string value for the help message
     */
    public String getHelp() {
        return "Generates a C++ API client with C++ REST SDK (https://github.com/Microsoft/cpprestsdk).";
    }

    public CppRestClientCodegen() {
        super();

        apiPackage = "io.swagger.client.api";
        modelPackage = "io.swagger.client.model";

        modelTemplateFiles.put("model-header.mustache", ".h");
        modelTemplateFiles.put("model-source.mustache", ".cpp");

        apiTemplateFiles.put("api-header.mustache", ".h");
        apiTemplateFiles.put("api-source.mustache", ".cpp");

        embeddedTemplateDir = templateDir = "cpprest";

        cliOptions.clear();

        // CLI options
        addOption(CodegenConstants.MODEL_PACKAGE, "C++ namespace for models (convention: name.space.model).",
                this.modelPackage);
        addOption(CodegenConstants.API_PACKAGE, "C++ namespace for apis (convention: name.space.api).",
                this.apiPackage);
        addOption(CodegenConstants.PACKAGE_VERSION, "C++ package version.", this.packageVersion);
        addOption(DECLSPEC, "C++ preprocessor to place before the class name for handling dllexport/dllimport.",
                this.declspec);
        addOption(DEFAULT_INCLUDE,
                "The default include statement that should be placed in all headers for including things like the declspec (convention: #include \"Commons.h\" ",
                this.defaultInclude);

        supportingFiles.add(new SupportingFile("modelbase-header.mustache", "", "ModelBase.h"));
        supportingFiles.add(new SupportingFile("modelbase-source.mustache", "", "ModelBase.cpp"));
        supportingFiles.add(new SupportingFile("apiclient-header.mustache", "", "ApiClient.h"));
        supportingFiles.add(new SupportingFile("apiclient-source.mustache", "", "ApiClient.cpp"));
        supportingFiles.add(new SupportingFile("apiconfiguration-header.mustache", "", "ApiConfiguration.h"));
        supportingFiles.add(new SupportingFile("apiconfiguration-source.mustache", "", "ApiConfiguration.cpp"));
        supportingFiles.add(new SupportingFile("apiexception-header.mustache", "", "ApiException.h"));
        supportingFiles.add(new SupportingFile("apiexception-source.mustache", "", "ApiException.cpp"));
        supportingFiles.add(new SupportingFile("ihttpbody-header.mustache", "", "IHttpBody.h"));
        supportingFiles.add(new SupportingFile("jsonbody-header.mustache", "", "JsonBody.h"));
        supportingFiles.add(new SupportingFile("jsonbody-source.mustache", "", "JsonBody.cpp"));
        supportingFiles.add(new SupportingFile("httpcontent-header.mustache", "", "HttpContent.h"));
        supportingFiles.add(new SupportingFile("httpcontent-source.mustache", "", "HttpContent.cpp"));
        supportingFiles.add(new SupportingFile("multipart-header.mustache", "", "MultipartFormData.h"));
        supportingFiles.add(new SupportingFile("multipart-source.mustache", "", "MultipartFormData.cpp"));
        supportingFiles.add(new SupportingFile("gitignore.mustache", "", ".gitignore"));
        supportingFiles.add(new SupportingFile("git_push.sh.mustache", "", "git_push.sh"));
        supportingFiles.add(new SupportingFile("cmake-lists.mustache", "", "CMakeLists.txt"));

        languageSpecificPrimitives = new HashSet<String>(
                Arrays.asList("int", "char", "bool", "long", "float", "double", "int32_t", "int64_t"));

        typeMapping = new HashMap<String, String>();
        typeMapping.put("date", "utility::datetime");
        typeMapping.put("DateTime", "utility::datetime");
        typeMapping.put("string", "utility::string_t");
        typeMapping.put("integer", "int32_t");
        typeMapping.put("long", "int64_t");
        typeMapping.put("boolean", "bool");
        typeMapping.put("array", "std::vector");
        typeMapping.put("map", "std::map");
        typeMapping.put("file", "HttpContent");
        typeMapping.put("object", "Object");
        typeMapping.put("binary", "std::string");
        typeMapping.put("number", "double");
        typeMapping.put("UUID", "utility::string_t");

        super.importMapping = new HashMap<String, String>();
        importMapping.put("std::vector", "#include <vector>");
        importMapping.put("std::map", "#include <map>");
        importMapping.put("std::string", "#include <string>");
        importMapping.put("HttpContent", "#include \"HttpContent.h\"");
        importMapping.put("Object", "#include \"Object.h\"");
        importMapping.put("utility::string_t", "#include <cpprest/details/basic_types.h>");
        importMapping.put("utility::datetime", "#include <cpprest/details/basic_types.h>");
    }

    protected void addOption(String key, String description, String defaultValue) {
        CliOption option = new CliOption(key, description);
        if (defaultValue != null)
            option.defaultValue(defaultValue);
        cliOptions.add(option);
    }

    @Override
    public void processOpts() {
        super.processOpts();

        if (additionalProperties.containsKey(DECLSPEC)) {
            declspec = additionalProperties.get(DECLSPEC).toString();
        }

        if (additionalProperties.containsKey(DEFAULT_INCLUDE)) {
            defaultInclude = additionalProperties.get(DEFAULT_INCLUDE).toString();
        }

        additionalProperties.put("modelNamespaceDeclarations", modelPackage.split("\\."));
        additionalProperties.put("modelNamespace", modelPackage.replaceAll("\\.", "::"));
        additionalProperties.put("modelHeaderGuardPrefix", modelPackage.replaceAll("\\.", "_").toUpperCase());
        additionalProperties.put("apiNamespaceDeclarations", apiPackage.split("\\."));
        additionalProperties.put("apiNamespace", apiPackage.replaceAll("\\.", "::"));
        additionalProperties.put("apiHeaderGuardPrefix", apiPackage.replaceAll("\\.", "_").toUpperCase());
        additionalProperties.put("declspec", declspec);
        additionalProperties.put("defaultInclude", defaultInclude);
    }

    /**
     * Location to write model files. You can use the modelPackage() as defined
     * when the class is instantiated
     */
    public String modelFileFolder() {
        return outputFolder + "/model";
    }

    /**
     * Location to write api files. You can use the apiPackage() as defined when
     * the class is instantiated
     */
    @Override
    public String apiFileFolder() {
        return outputFolder + "/api";
    }

    @Override
    public String toModelImport(String name) {
        if (importMapping.containsKey(name)) {
            return importMapping.get(name);
        } else {
            return "#include \"" + name + ".h\"";
        }
    }

    @Override
    public CodegenModel fromModel(String name, Schema schema, Map<String, Schema> allSchemas) {
        CodegenModel codegenModel = super.fromModel(name, schema, allSchemas);
        Set<String> oldImports = codegenModel.imports;
        codegenModel.imports = new HashSet<>();
        for (String imp : oldImports) {
            String newImp = toModelImport(imp);
            if (!newImp.isEmpty()) {
                codegenModel.imports.add(newImp);
            }
        }
        return codegenModel;
    }

    @Override
    public CodegenOperation fromOperation(String path, String httpMethod, Operation operation,
            Map<String, Schema> schemas, OpenAPI openAPI) {
        final CodegenOperation codegenOperation = super.fromOperation(path, httpMethod, operation, schemas, openAPI);
        if (operation.getResponses() != null && !operation.getResponses().isEmpty()) {
            ApiResponse methodResponse = findMethodResponse(operation.getResponses());
            if (methodResponse == null) {
                return codegenOperation;
            }
            final Schema responseSchema = getSchemaFromResponse(methodResponse);
            if (responseSchema != null) {
                CodegenProperty cm = fromProperty("response", responseSchema);
                codegenOperation.vendorExtensions.put("x-codegen-response", cm);
                if (cm.datatype == "HttpContent") {
                    codegenOperation.vendorExtensions.put("x-codegen-response-ishttpcontent", true);
                }
            }
        }
        return codegenOperation;
    }

    @Override
    public void postProcessModelProperty(CodegenModel model, CodegenProperty property) {
        if (isFileProperty(property)) {
            property.vendorExtensions.put("x-codegen-file", true);
        }

        if (!isNullOrEmpty(model.parent)) {
            parentModels.add(model.parent);
            if (!childrenByParent.containsEntry(model.parent, model)) {
                childrenByParent.put(model.parent, model);
            }
        }
    }

    protected boolean isFileProperty(CodegenProperty property) {
        return property.baseType.equals("HttpContent");
    }

    @Override
    public String toModelFilename(String name) {
        return initialCaps(name);
    }

    @Override
    public String toApiFilename(String name) {
        return initialCaps(name) + "Api";
    }

    /**
     * Optional - type declaration. This is a String which is used by the
     * templates to instantiate your types. There is typically special handling
     * for different property types
     *
     * @return a string value used as the `dataType` field for model templates,
     *         `returnType` for api templates
     */
    @Override
    public String getTypeDeclaration(Schema propertySchema) {
        String schemaType = getSchemaType(propertySchema);
        if (propertySchema instanceof ArraySchema) {
            Schema inner = ((ArraySchema) propertySchema).getItems();
            return String.format("%s<%s>", schemaType, getTypeDeclaration(inner));
        } else if (propertySchema instanceof MapSchema) {
            Schema inner = propertySchema.getAdditionalProperties();
            return String.format("%s<utility::string_t, %s>", schemaType, getTypeDeclaration(inner));
        }
        if (propertySchema instanceof StringSchema || propertySchema instanceof DateSchema
                || propertySchema instanceof DateTimeSchema || propertySchema instanceof FileSchema
                || languageSpecificPrimitives.contains(schemaType)) {
            return toModelName(schemaType);
        }
        return "std::shared_ptr<" + schemaType + ">";
    }

    @Override
<<<<<<< HEAD
    public String toDefaultValue(Schema propertySchema) {
        if (propertySchema instanceof StringSchema) {
            return "U(\"\")";
        } else if (propertySchema instanceof BooleanSchema) {
=======
    public String toDefaultValue(Property p) {
        if (p instanceof StringProperty) {
            return "utility::conversions::to_string_t(\"\")";
        } else if (p instanceof BooleanProperty) {
>>>>>>> a8053e9a
            return "false";
        } else if (propertySchema instanceof DateSchema) {
            return "utility::datetime()";
        } else if (propertySchema instanceof DateTimeSchema) {
            return "utility::datetime()";
        } else if (propertySchema instanceof NumberSchema) {
            if(SchemaTypeUtil.FLOAT_FORMAT.equals(propertySchema.getFormat())) {
                return "0.0f";
            }
            return "0.0";
        } else if (propertySchema instanceof IntegerSchema) {
            if(SchemaTypeUtil.INTEGER64_FORMAT.equals(propertySchema.getFormat())) {
                return "0L";
            }
            return "0";
        } else if (propertySchema instanceof MapSchema) {
            String inner = getSchemaType(propertySchema.getAdditionalProperties());
            return String.format("std::map<utility::string_t, %s>()", inner);
        } else if (propertySchema instanceof ArraySchema) {
            ArraySchema arraySchema = (ArraySchema) propertySchema;
            String inner = getSchemaType(arraySchema.getItems());
            if (!languageSpecificPrimitives.contains(inner)) {
                inner = String.format("std::shared_ptr<%s>", inner);
            }
            return String.format("std::vector<%s>()", inner);
        } else if (StringUtils.isNotBlank(propertySchema.get$ref())) {
            return String.format("new %s()", toModelName(propertySchema.get$ref()));
        }
        return "nullptr";
    }

    @Override
    public void postProcessParameter(CodegenParameter parameter) {
        super.postProcessParameter(parameter);

        boolean isPrimitiveType = parameter.isPrimitiveType == Boolean.TRUE;
        boolean isListContainer = parameter.isListContainer == Boolean.TRUE;
        boolean isString = parameter.isString == Boolean.TRUE;

        if (!isPrimitiveType && !isListContainer && !isString && !parameter.dataType.startsWith("std::shared_ptr")) {
            parameter.dataType = "std::shared_ptr<" + parameter.dataType + ">";
        }
    }

    /**
     * Optional - swagger type conversion. This is used to map swagger types in
     * a `Property` into either language specific types via `typeMapping` or
     * into complex models if there is not a mapping.
     *
     * @return a string value of the type or complex model for this property
     * @see io.swagger.oas.models.media.Schema
     */
    @Override
    public String getSchemaType(Schema propertySchema) {
        String swaggerType = super.getSchemaType(propertySchema);
        String type = null;
        if (typeMapping.containsKey(swaggerType)) {
            type = typeMapping.get(swaggerType);
            if (languageSpecificPrimitives.contains(type))
                return toModelName(type);
        } else
            type = swaggerType;
        return toModelName(type);
    }

    @Override
    public String toModelName(String type) {
        if (typeMapping.keySet().contains(type) || typeMapping.values().contains(type)
                || importMapping.values().contains(type) || defaultIncludes.contains(type)
                || languageSpecificPrimitives.contains(type)) {
            return type;
        } else {
            return Character.toUpperCase(type.charAt(0)) + type.substring(1);
        }
    }

    @Override
    public String toApiName(String type) {
        return Character.toUpperCase(type.charAt(0)) + type.substring(1) + "Api";
    }

    @Override
    public String escapeQuotationMark(String input) {
        // remove " to avoid code injection
        return input.replace("\"", "");
    }

    @Override
    public String escapeUnsafeCharacters(String input) {
        return input.replace("*/", "*_/").replace("/*", "/_*");
    }

    @Override
    public Map<String, Object> postProcessAllModels(final Map<String, Object> models) {

        final Map<String, Object> processed =  super.postProcessAllModels(models);
        postProcessParentModels(models);
        return processed;
    }

    private void postProcessParentModels(final Map<String, Object> models) {
        for (final String parent : parentModels) {
            final CodegenModel parentModel = ModelUtils.getModelByName(parent, models);
            final Collection<CodegenModel> childrenModels = childrenByParent.get(parent);
            for (final CodegenModel child : childrenModels) {
                processParentPropertiesInChildModel(parentModel, child);
            }
        }
    }

    /**
     * Sets the child property's isInherited flag to true if it is an inherited property
     */
    private void processParentPropertiesInChildModel(final CodegenModel parent, final CodegenModel child) {
        final Map<String, CodegenProperty> childPropertiesByName = new HashMap<>(child.vars.size());
        for (final CodegenProperty childProperty : child.vars) {
            childPropertiesByName.put(childProperty.name, childProperty);
        }
        for (final CodegenProperty parentProperty : parent.vars) {
            final CodegenProperty duplicatedByParent = childPropertiesByName.get(parentProperty.name);
            if (duplicatedByParent != null) {
                duplicatedByParent.isInherited = true;
            }
        }
    }

}<|MERGE_RESOLUTION|>--- conflicted
+++ resolved
@@ -299,17 +299,10 @@
     }
 
     @Override
-<<<<<<< HEAD
     public String toDefaultValue(Schema propertySchema) {
         if (propertySchema instanceof StringSchema) {
-            return "U(\"\")";
+            return "utility::conversions::to_string_t(\"\")";
         } else if (propertySchema instanceof BooleanSchema) {
-=======
-    public String toDefaultValue(Property p) {
-        if (p instanceof StringProperty) {
-            return "utility::conversions::to_string_t(\"\")";
-        } else if (p instanceof BooleanProperty) {
->>>>>>> a8053e9a
             return "false";
         } else if (propertySchema instanceof DateSchema) {
             return "utility::datetime()";
