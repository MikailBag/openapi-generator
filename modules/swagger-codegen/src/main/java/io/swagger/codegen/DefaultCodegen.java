package io.swagger.codegen;

import com.github.jknack.handlebars.Helper;
import com.google.common.base.Function;
import com.google.common.collect.Lists;
import com.samskivert.mustache.Mustache.Compiler;
import io.swagger.oas.models.OpenAPI;
import io.swagger.oas.models.Operation;
import io.swagger.oas.models.headers.Header;
import io.swagger.oas.models.media.ArraySchema;
import io.swagger.oas.models.media.BinarySchema;
import io.swagger.oas.models.media.BooleanSchema;
import io.swagger.oas.models.media.ByteArraySchema;
import io.swagger.oas.models.media.ComposedSchema;
import io.swagger.oas.models.media.DateSchema;
import io.swagger.oas.models.media.DateTimeSchema;
import io.swagger.oas.models.media.FileSchema;
import io.swagger.oas.models.media.IntegerSchema;
import io.swagger.oas.models.media.MapSchema;
import io.swagger.oas.models.media.MediaType;
import io.swagger.oas.models.media.NumberSchema;
import io.swagger.oas.models.media.Schema;
import io.swagger.oas.models.media.StringSchema;
import io.swagger.oas.models.media.UUIDSchema;
import io.swagger.oas.models.parameters.CookieParameter;
import io.swagger.oas.models.parameters.HeaderParameter;
import io.swagger.oas.models.parameters.Parameter;
import io.swagger.oas.models.parameters.PathParameter;
import io.swagger.oas.models.parameters.QueryParameter;
import io.swagger.oas.models.parameters.RequestBody;
import io.swagger.oas.models.responses.ApiResponse;
import io.swagger.oas.models.responses.ApiResponses;
import io.swagger.oas.models.security.OAuthFlow;
import io.swagger.oas.models.security.OAuthFlows;
import io.swagger.oas.models.security.SecurityScheme;
import io.swagger.parser.v3.util.SchemaTypeUtil;
import io.swagger.util.Json;
import org.apache.commons.lang3.ObjectUtils;
import org.apache.commons.lang3.StringEscapeUtils;
import org.apache.commons.lang3.StringUtils;
import org.slf4j.Logger;
import org.slf4j.LoggerFactory;

import javax.annotation.Nullable;
import java.io.File;
import java.util.ArrayList;
import java.util.Arrays;
import java.util.Collections;
import java.util.Comparator;
import java.util.HashMap;
import java.util.HashSet;
import java.util.Iterator;
import java.util.LinkedHashMap;
import java.util.List;
import java.util.Map;
import java.util.Map.Entry;
import java.util.Set;
import java.util.TreeSet;
import java.util.regex.Matcher;
import java.util.regex.Pattern;

public class DefaultCodegen implements CodegenConfig {
    protected static final Logger LOGGER = LoggerFactory.getLogger(DefaultCodegen.class);
    public static final String DEFAULT_CONTENT_TYPE = "application/json";

    public static final String MUSTACHE_TEMPLATE = "mustache";
    public static final String MUSTACHE_EXTENSION = ".mustache";
    public static final String HANDLEBARS_TEMPLATE = "handlebars";
    public static final String HANDLEBARS_EXTENSION = ".hbs";

    protected String inputSpec;
    protected String outputFolder = "";
    protected Set<String> defaultIncludes = new HashSet<String>();
    protected Map<String, String> typeMapping = new HashMap<String, String>();
    protected Map<String, String> instantiationTypes = new HashMap<String, String>();
    protected Set<String> reservedWords = new HashSet<String>();
    protected Set<String> languageSpecificPrimitives = new HashSet<String>();
    protected Map<String, String> importMapping = new HashMap<String, String>();
    protected String modelPackage = "", apiPackage = "", fileSuffix;
    protected String modelNamePrefix = "", modelNameSuffix = "";
    protected String testPackage = "";
    protected Map<String, String> apiTemplateFiles = new HashMap<String, String>();
    protected Map<String, String> modelTemplateFiles = new HashMap<String, String>();
    protected Map<String, String> apiTestTemplateFiles = new HashMap<String, String>();
    protected Map<String, String> modelTestTemplateFiles = new HashMap<String, String>();
    protected Map<String, String> apiDocTemplateFiles = new HashMap<String, String>();
    protected Map<String, String> modelDocTemplateFiles = new HashMap<String, String>();
    protected Map<String, String> reservedWordsMappings = new HashMap<String, String>();
    protected String templateDir;
    protected String templateEngine;
    protected String templateFileExtension;
    protected String embeddedTemplateDir;
    protected String commonTemplateDir = "_common";
    protected Map<String, Object> additionalProperties = new HashMap<String, Object>();
    protected Map<String, Object> vendorExtensions = new HashMap<String, Object>();
    protected List<SupportingFile> supportingFiles = new ArrayList<SupportingFile>();
    protected List<CliOption> cliOptions = new ArrayList<CliOption>();
    protected boolean skipOverwrite;
    protected boolean removeOperationIdPrefix;
    protected boolean supportsInheritance;
    protected boolean supportsMixins;
    protected Map<String, String> supportedLibraries = new LinkedHashMap<String, String>();
    protected String library;
    protected Boolean sortParamsByRequiredFlag = true;
    protected Boolean ensureUniqueParams = true;
    protected Boolean allowUnicodeIdentifiers = false;
    protected String gitUserId, gitRepoId, releaseNote;
    protected String httpUserAgent;
    protected Boolean hideGenerationTimestamp = true;
    // How to encode special characters like $
    // They are translated to words like "Dollar" and prefixed with '
    // Then translated back during JSON encoding and decoding
    protected Map<String, String> specialCharReplacements = new HashMap<String, String>();
    // When a model is an alias for a simple type
    protected Map<String, String> typeAliases = null;

    protected String ignoreFilePathOverride;

    public List<CliOption> cliOptions() {
        return cliOptions;
    }

    public void processOpts() {
        if (additionalProperties.containsKey(CodegenConstants.TEMPLATE_DIR)) {
            this.setTemplateDir((String) additionalProperties.get(CodegenConstants.TEMPLATE_DIR));
        }

        if (additionalProperties.containsKey(CodegenConstants.TEMPLATE_FILE_EXTENSION)) {
            this.setTemplateFileExtension((String) additionalProperties.get(CodegenConstants.TEMPLATE_FILE_EXTENSION));
        }

        if (additionalProperties.containsKey(CodegenConstants.TEMPLATE_ENGINE)) {
            this.setTemplateEngine((String) additionalProperties.get(CodegenConstants.TEMPLATE_ENGINE));
        }

        if (additionalProperties.containsKey(CodegenConstants.MODEL_PACKAGE)) {
            this.setModelPackage((String) additionalProperties.get(CodegenConstants.MODEL_PACKAGE));
        }

        if (additionalProperties.containsKey(CodegenConstants.API_PACKAGE)) {
            this.setApiPackage((String) additionalProperties.get(CodegenConstants.API_PACKAGE));
        }

        if (additionalProperties.containsKey(CodegenConstants.SORT_PARAMS_BY_REQUIRED_FLAG)) {
            this.setSortParamsByRequiredFlag(Boolean.valueOf(additionalProperties
                    .get(CodegenConstants.SORT_PARAMS_BY_REQUIRED_FLAG).toString()));
        }

        if (additionalProperties.containsKey(CodegenConstants.ENSURE_UNIQUE_PARAMS)) {
            this.setEnsureUniqueParams(Boolean.valueOf(additionalProperties
                    .get(CodegenConstants.ENSURE_UNIQUE_PARAMS).toString()));
        }

        if (additionalProperties.containsKey(CodegenConstants.ALLOW_UNICODE_IDENTIFIERS)) {
            this.setAllowUnicodeIdentifiers(Boolean.valueOf(additionalProperties
                    .get(CodegenConstants.ALLOW_UNICODE_IDENTIFIERS).toString()));
        }

        if(additionalProperties.containsKey(CodegenConstants.MODEL_NAME_PREFIX)){
            this.setModelNamePrefix((String) additionalProperties.get(CodegenConstants.MODEL_NAME_PREFIX));
        }

        if(additionalProperties.containsKey(CodegenConstants.MODEL_NAME_SUFFIX)){
            this.setModelNameSuffix((String) additionalProperties.get(CodegenConstants.MODEL_NAME_SUFFIX));
        }

        if (additionalProperties.containsKey(CodegenConstants.REMOVE_OPERATION_ID_PREFIX)) {
            this.setSortParamsByRequiredFlag(Boolean.valueOf(additionalProperties
                    .get(CodegenConstants.REMOVE_OPERATION_ID_PREFIX).toString()));
        }
    }

    // override with any special post-processing for all models
    @SuppressWarnings({ "static-method", "unchecked" })
    public Map<String, Object> postProcessAllModels(Map<String, Object> objs) {
        if (supportsInheritance) {
            // Index all CodegenModels by model name.
            Map<String, CodegenModel> allModels = new HashMap<String, CodegenModel>();
            for (Entry<String, Object> entry : objs.entrySet()) {
                String modelName = toModelName(entry.getKey());
                Map<String, Object> inner = (Map<String, Object>) entry.getValue();
                List<Map<String, Object>> models = (List<Map<String, Object>>) inner.get("models");
                for (Map<String, Object> mo : models) {
                    CodegenModel cm = (CodegenModel) mo.get("model");
                    allModels.put(modelName, cm);
                }
            }
            // Fix up all parent and interface CodegenModel references.
            for (CodegenModel cm : allModels.values()) {
                if (cm.parent != null) {
                    cm.parentModel = allModels.get(cm.parent);
                }
                if (cm.interfaces != null && !cm.interfaces.isEmpty()) {
                    cm.interfaceModels = new ArrayList<CodegenModel>(cm.interfaces.size());
                    for (String intf : cm.interfaces) {
                        CodegenModel intfModel = allModels.get(intf);
                        if (intfModel != null) {
                            cm.interfaceModels.add(intfModel);
                        }
                    }
                }
            }
            // Let parent know about all its children
            for (String name : allModels.keySet()) {
                CodegenModel cm = allModels.get(name);
                CodegenModel parent = allModels.get(cm.parent);
                // if a discriminator exists on the parent, don't add this child to the inheritance heirarchy
                // TODO Determine what to do if the parent discriminator name == the grandparent discriminator name
                while (parent != null) {
                    if (parent.children == null) {
                        parent.children = new ArrayList<CodegenModel>();
                    }
                    parent.children.add(cm);
                    if (parent.discriminator == null) {
                        parent = allModels.get(parent.parent);
                    } else {
                        parent = null;
                    }
                }
            }
        }
        return objs;
    }

    // override with any special post-processing
    @SuppressWarnings("static-method")
    public Map<String, Object> postProcessModels(Map<String, Object> objs) {
        return objs;
    }

    /**
     * post process enum defined in model's properties
     *
     * @param objs Map of models
     * @return maps of models with better enum support
     */
    public Map<String, Object> postProcessModelsEnum(Map<String, Object> objs) {
        List<Object> models = (List<Object>) objs.get("models");
        for (Object _mo : models) {
            Map<String, Object> mo = (Map<String, Object>) _mo;
            CodegenModel cm = (CodegenModel) mo.get("model");

            // for enum model
            if (Boolean.TRUE.equals(cm.isEnum) && cm.allowableValues != null) {
                Map<String, Object> allowableValues = cm.allowableValues;
                List<Object> values = (List<Object>) allowableValues.get("values");
                List<Map<String, String>> enumVars = new ArrayList<Map<String, String>>();
                String commonPrefix = findCommonPrefixOfVars(values);
                int truncateIdx = commonPrefix.length();
                for (Object value : values) {
                    Map<String, String> enumVar = new HashMap<String, String>();
                    String enumName;
                    if (truncateIdx == 0) {
                        enumName = value.toString();
                    } else {
                        enumName = value.toString().substring(truncateIdx);
                        if ("".equals(enumName)) {
                            enumName = value.toString();
                        }
                    }
                    enumVar.put("name", toEnumVarName(enumName, cm.dataType));
                    enumVar.put("value", toEnumValue(value.toString(), cm.dataType));
                    enumVars.add(enumVar);
                }
                cm.allowableValues.put("enumVars", enumVars);
            }

            // update codegen property enum with proper naming convention
            // and handling of numbers, special characters
            for (CodegenProperty var : cm.vars) {
                updateCodegenPropertyEnum(var);
            }

        }
        return objs;
    }

    /**
     * Returns the common prefix of variables for enum naming
     *
     * @param vars List of variable names
     * @return the common prefix for naming
     */
    public String findCommonPrefixOfVars(List<Object> vars) {
        try {
            String[] listStr = vars.toArray(new String[vars.size()]);
            String prefix = StringUtils.getCommonPrefix(listStr);
            // exclude trailing characters that should be part of a valid variable
            // e.g. ["status-on", "status-off"] => "status-" (not "status-o")
            return prefix.replaceAll("[a-zA-Z0-9]+\\z", "");
        } catch (ArrayStoreException e) {
            return "";
        }
    }

    /**
     * Return the enum default value in the language specified format
     *
     * @param value enum variable name
     * @param datatype data type
     * @return the default value for the enum
     */
    public String toEnumDefaultValue(String value, String datatype) {
        return datatype + "." + value;
    }

    /**
     * Return the enum value in the language specified format
     * e.g. status becomes "status"
     *
     * @param value enum variable name
     * @param datatype data type
     * @return the sanitized value for enum
     */
    public String toEnumValue(String value, String datatype) {
        if ("number".equalsIgnoreCase(datatype)) {
            return value;
        } else {
            return "\"" + escapeText(value) + "\"";
        }
    }

    /**
     * Return the sanitized variable name for enum
     *
     * @param value enum variable name
     * @param datatype data type
     * @return the sanitized variable name for enum
     */
    public String toEnumVarName(String value, String datatype) {
        if (value.length() == 0) {
            return "EMPTY";
        }

        String var = value.replaceAll("\\W+", "_").toUpperCase();
        if (var.matches("\\d.*")) {
            return "_" + var;
        } else {
            return var;
        }
    }

    // override with any special post-processing
    @SuppressWarnings("static-method")
    public Map<String, Object> postProcessOperations(Map<String, Object> objs) {
        return objs;
    }

    // override with any special post-processing
    @SuppressWarnings("static-method")
    public Map<String, Object> postProcessOperationsWithModels(Map<String, Object> objs, List<Object> allModels) {
        return objs;
    }

    // override with any special post-processing
    @SuppressWarnings("static-method")
    public Map<String, Object> postProcessSupportingFileData(Map<String, Object> objs) {
        return objs;
    }

    // override to post-process any model properties
    @SuppressWarnings("unused")
    public void postProcessModelProperty(CodegenModel model, CodegenProperty property){
    }

    // override to post-process any parameters
    @SuppressWarnings("unused")
    public void postProcessParameter(CodegenParameter parameter){
    }

    @Override
    public void preprocessOpenAPI(OpenAPI openAPI) {
    }

    @Override
    public void processOpenAPI(OpenAPI openAPI) {
    }

    // override with any special handling of the JMustache compiler
    @SuppressWarnings("unused")
    public Compiler processCompiler(Compiler compiler) {
        return compiler;
    }

    // override with any special text escaping logic
    @SuppressWarnings("static-method")
    public String escapeText(String input) {
        if (input == null) {
            return input;
        }

        // remove \t, \n, \r
        // replace \ with \\
        // replace " with \"
        // outter unescape to retain the original multi-byte characters
        // finally escalate characters avoiding code injection
        return escapeUnsafeCharacters(
                StringEscapeUtils.unescapeJava(
                        StringEscapeUtils.escapeJava(input)
                                .replace("\\/", "/"))
                        .replaceAll("[\\t\\n\\r]"," ")
                        .replace("\\", "\\\\")
                        .replace("\"", "\\\""));
    }

    /**
     * override with any special text escaping logic to handle unsafe
     * characters so as to avoid code injection
     * @param input String to be cleaned up
     * @return string with unsafe characters removed or escaped
     */
    public String escapeUnsafeCharacters(String input) {
        LOGGER.warn("escapeUnsafeCharacters should be overridden in the code generator with proper logic to escape " +
                "unsafe characters");
        // doing nothing by default and code generator should implement
        // the logic to prevent code injection
        // later we'll make this method abstract to make sure
        // code generator implements this method
        return input;
    }

    /**
     * Escape single and/or double quote to avoid code injection
     * @param input String to be cleaned up
     * @return string with quotation mark removed or escaped
     */
    public String escapeQuotationMark(String input) {
        LOGGER.warn("escapeQuotationMark should be overridden in the code generator with proper logic to escape " +
                "single/double quote");
        return input.replace("\"", "\\\"");
    }

    public Set<String> defaultIncludes() {
        return defaultIncludes;
    }

    public Map<String, String> typeMapping() {
        return typeMapping;
    }

    public Map<String, String> instantiationTypes() {
        return instantiationTypes;
    }

    public Set<String> reservedWords() {
        return reservedWords;
    }

    public Set<String> languageSpecificPrimitives() {
        return languageSpecificPrimitives;
    }

    public Map<String, String> importMapping() {
        return importMapping;
    }

    public String testPackage() {
        return testPackage;
    }

    public String modelPackage() {
        return modelPackage;
    }

    public String apiPackage() {
        return apiPackage;
    }

    public String fileSuffix() {
        return fileSuffix;
    }

    public String templateDir() {
        return templateDir;
    }

    public String embeddedTemplateDir() {
        if (embeddedTemplateDir != null) {
            return embeddedTemplateDir;
        } else {
            return templateDir;
        }
    }

    public String templateEngine() {
        return templateEngine;
    }

    public String templateFileExtension() {
        return templateFileExtension;
    }

    public String resolveExtension() {
        String extension = DefaultCodegen.MUSTACHE_EXTENSION;
        if (DefaultCodegen.HANDLEBARS_TEMPLATE.equals(this.templateEngine())) {
            if (StringUtils.isNotBlank(this.templateFileExtension())) {
                extension = this.templateFileExtension();
            } else {
                extension = DefaultCodegen.HANDLEBARS_EXTENSION;
            }
        }
        return extension;
    }

    public String getCommonTemplateDir() {
        return this.commonTemplateDir;
    }

    public void setCommonTemplateDir(String commonTemplateDir) {
        this.commonTemplateDir = commonTemplateDir;
    }

    public Map<String, String> apiDocTemplateFiles() {
        return apiDocTemplateFiles;
    }

    public Map<String, String> modelDocTemplateFiles() {
        return modelDocTemplateFiles;
    }

    public Map<String, String> reservedWordsMappings() {
        return reservedWordsMappings;
    }

    public Map<String, String> apiTestTemplateFiles() {
        return apiTestTemplateFiles;
    }

    public Map<String, String> modelTestTemplateFiles() {
        return modelTestTemplateFiles;
    }

    public Map<String, String> apiTemplateFiles() {
        return apiTemplateFiles;
    }

    public Map<String, String> modelTemplateFiles() {
        return modelTemplateFiles;
    }

    public String apiFileFolder() {
        return outputFolder + "/" + apiPackage().replace('.', '/');
    }

    public String modelFileFolder() {
        return outputFolder + "/" + modelPackage().replace('.', '/');
    }

    public String apiTestFileFolder() {
        return outputFolder + "/" + testPackage().replace('.', '/');
    }

    public String modelTestFileFolder() {
        return outputFolder + "/" + testPackage().replace('.', '/');
    }

    public String apiDocFileFolder() {
        return outputFolder;
    }

    public String modelDocFileFolder() {
        return outputFolder;
    }

    public Map<String, Object> additionalProperties() {
        return additionalProperties;
    }

    public Map<String, Object> vendorExtensions() {
        return vendorExtensions;
    }

    public List<SupportingFile> supportingFiles() {
        return supportingFiles;
    }

    public String outputFolder() {
        return outputFolder;
    }

    public void setOutputDir(String dir) {
        this.outputFolder = dir;
    }

    public String getOutputDir() {
        return outputFolder();
    }

    public String getInputSpec() {
        return inputSpec;
    }

    public void setInputSpec(String inputSpec) {
        this.inputSpec = inputSpec;
    }

    public void setTemplateDir(String templateDir) {
        this.templateDir = templateDir;
    }

    public void setTemplateEngine(String templateEngine) {
        this.templateEngine = templateEngine;
    }

    public void setTemplateFileExtension(String templateFileExtension) {
        this.templateFileExtension = templateFileExtension;
    }

    public void setModelPackage(String modelPackage) {
        this.modelPackage = modelPackage;
    }

    public void setModelNamePrefix(String modelNamePrefix){
        this.modelNamePrefix = modelNamePrefix;
    }

    public void setModelNameSuffix(String modelNameSuffix){
        this.modelNameSuffix = modelNameSuffix;
    }

    public void setApiPackage(String apiPackage) {
        this.apiPackage = apiPackage;
    }

    public void setSortParamsByRequiredFlag(Boolean sortParamsByRequiredFlag) {
        this.sortParamsByRequiredFlag = sortParamsByRequiredFlag;
    }

    public void setEnsureUniqueParams(Boolean ensureUniqueParams) {
        this.ensureUniqueParams = ensureUniqueParams;
    }

    public void setAllowUnicodeIdentifiers(Boolean allowUnicodeIdentifiers) {
        this.allowUnicodeIdentifiers = allowUnicodeIdentifiers;
    }

    /**
     * Return the regular expression/JSON schema pattern (http://json-schema.org/latest/json-schema-validation.html#anchor33)
     *
     * @param pattern the pattern (regular expression)
     * @return properly-escaped pattern
     */
    public String toRegularExpression(String pattern) {
        return addRegularExpressionDelimiter(escapeText(pattern));
    }

    /**
     * Return the file name of the Api Test
     *
     * @param name the file name of the Api
     * @return the file name of the Api
     */
    public String toApiFilename(String name) {
        return toApiName(name);
    }

    /**
     * Return the file name of the Api Documentation
     *
     * @param name the file name of the Api
     * @return the file name of the Api
     */
    public String toApiDocFilename(String name) {
        return toApiName(name);
    }

    /**
     * Return the file name of the Api Test
     *
     * @param name the file name of the Api
     * @return the file name of the Api
     */
    public String toApiTestFilename(String name) {
        return toApiName(name) + "Test";
    }

    /**
     * Return the variable name in the Api
     *
     * @param name the varible name of the Api
     * @return the snake-cased variable name
     */
    public String toApiVarName(String name) {
        return snakeCase(name);
    }

    /**
     * Return the capitalized file name of the model
     *
     * @param name the model name
     * @return the file name of the model
     */
    public String toModelFilename(String name) {
        return initialCaps(name);
    }

    /**
     * Return the capitalized file name of the model test
     *
     * @param name the model name
     * @return the file name of the model
     */
    public String toModelTestFilename(String name) {
        return initialCaps(name) + "Test";
    }

    /**
     * Return the capitalized file name of the model documentation
     *
     * @param name the model name
     * @return the file name of the model
     */
    public String toModelDocFilename(String name) {
        return initialCaps(name);
    }

    /**
     * Return the operation ID (method name)
     *
     * @param operationId operation ID
     * @return the sanitized method name
     */
    @SuppressWarnings("static-method")
    public String toOperationId(String operationId) {
        // throw exception if method name is empty
        if (StringUtils.isEmpty(operationId)) {
            throw new RuntimeException("Empty method name (operationId) not allowed");
        }

        return operationId;
    }

    /**
     * Return the variable name by removing invalid characters and proper escaping if
     * it's a reserved word.
     *
     * @param name the variable name
     * @return the sanitized variable name
     */
    public String toVarName(String name) {
        if (reservedWords.contains(name)) {
            return escapeReservedWord(name);
        } else {
            return name;
        }
    }

    /**
     * Return the parameter name by removing invalid characters and proper escaping if
     * it's a reserved word.
     *
     * @param name Codegen property object
     * @return the sanitized parameter name
     */
    public String toParamName(String name) {
        name = removeNonNameElementToCamelCase(name); // FIXME: a parameter should not be assigned. Also declare the methods parameters as 'final'.
        if (reservedWords.contains(name)) {
            return escapeReservedWord(name);
        }
        return name;
    }

    /**
     * Return the Enum name (e.g. StatusEnum given 'status')
     *
     * @param property Codegen property
     * @return the Enum name
     */
    @SuppressWarnings("static-method")
    public String toEnumName(CodegenProperty property) {
        return StringUtils.capitalize(property.name) + "Enum";
    }

    /**
     * Return the escaped name of the reserved word
     *
     * @param name the name to be escaped
     * @return the escaped reserved word
     *
     * throws Runtime exception as reserved word is not allowed (default behavior)
     */
    @SuppressWarnings("static-method")
    public String escapeReservedWord(String name) {
        throw new RuntimeException("reserved word " + name + " not allowed");
    }

    /**
     * Return the fully-qualified "Model" name for import
     *
     * @param name the name of the "Model"
     * @return the fully-qualified "Model" name for import
     */
    public String toModelImport(String name) {
        if ("".equals(modelPackage())) {
            return name;
        } else {
            return modelPackage() + "." + name;
        }
    }

    /**
     * Return the fully-qualified "Api" name for import
     *
     * @param name the name of the "Api"
     * @return the fully-qualified "Api" name for import
     */
    public String toApiImport(String name) {
        return apiPackage() + "." + name;
    }

    /**
     * Default constructor.
     * This method will map between Swagger type and language-specified type, as well as mapping
     * between Swagger type and the corresponding import statement for the language. This will
     * also add some language specified CLI options, if any.
     *
     *
     * returns string presentation of the example path (it's a constructor)
     */
    public DefaultCodegen() {
        defaultIncludes = new HashSet<String>(
                Arrays.asList("double",
                        "int",
                        "long",
                        "short",
                        "char",
                        "float",
                        "String",
                        "boolean",
                        "Boolean",
                        "Double",
                        "Void",
                        "Integer",
                        "Long",
                        "Float")
        );

        typeMapping = new HashMap<String, String>();
        typeMapping.put("array", "List");
        typeMapping.put("map", "Map");
        typeMapping.put("List", "List");
        typeMapping.put("boolean", "Boolean");
        typeMapping.put("string", "String");
        typeMapping.put("int", "Integer");
        typeMapping.put("float", "Float");
        typeMapping.put("number", "BigDecimal");
        typeMapping.put("DateTime", "Date");
        typeMapping.put("long", "Long");
        typeMapping.put("short", "Short");
        typeMapping.put("char", "String");
        typeMapping.put("double", "Double");
        typeMapping.put("object", "Object");
        typeMapping.put("integer", "Integer");
        typeMapping.put("ByteArray", "byte[]");
        typeMapping.put("binary", "byte[]");
        typeMapping.put("file", "File");
        typeMapping.put("UUID", "UUID");
        typeMapping.put("BigDecimal", "BigDecimal");


        instantiationTypes = new HashMap<String, String>();

        reservedWords = new HashSet<String>();

        importMapping = new HashMap<String, String>();
        importMapping.put("BigDecimal", "java.math.BigDecimal");
        importMapping.put("UUID", "java.util.UUID");
        importMapping.put("File", "java.io.File");
        importMapping.put("Date", "java.util.Date");
        importMapping.put("Timestamp", "java.sql.Timestamp");
        importMapping.put("Map", "java.util.Map");
        importMapping.put("HashMap", "java.util.HashMap");
        importMapping.put("Array", "java.util.List");
        importMapping.put("ArrayList", "java.util.ArrayList");
        importMapping.put("List", "java.util.*");
        importMapping.put("Set", "java.util.*");
        importMapping.put("DateTime", "org.joda.time.*");
        importMapping.put("LocalDateTime", "org.joda.time.*");
        importMapping.put("LocalDate", "org.joda.time.*");
        importMapping.put("LocalTime", "org.joda.time.*");

        // we've used the .swagger-codegen-ignore approach as
        // suppportingFiles can be cleared by code generator that extends
        // the default codegen, leaving the commented code below for
        // future reference
        //supportingFiles.add(new GlobalSupportingFile("LICENSE", "LICENSE"));

        cliOptions.add(CliOption.newBoolean(CodegenConstants.SORT_PARAMS_BY_REQUIRED_FLAG,
                CodegenConstants.SORT_PARAMS_BY_REQUIRED_FLAG_DESC).defaultValue(Boolean.TRUE.toString()));
        cliOptions.add(CliOption.newBoolean(CodegenConstants.ENSURE_UNIQUE_PARAMS, CodegenConstants
                .ENSURE_UNIQUE_PARAMS_DESC).defaultValue(Boolean.TRUE.toString()));

        // name formatting options
        cliOptions.add(CliOption.newBoolean(CodegenConstants.ALLOW_UNICODE_IDENTIFIERS, CodegenConstants
                .ALLOW_UNICODE_IDENTIFIERS_DESC).defaultValue(Boolean.FALSE.toString()));

        // initialize special character mapping
        initalizeSpecialCharacterMapping();
    }

    /**
     * Initialize special character mapping
     */
    protected void initalizeSpecialCharacterMapping() {
        // Initialize special characters
        specialCharReplacements.put("$", "Dollar");
        specialCharReplacements.put("^", "Caret");
        specialCharReplacements.put("|", "Pipe");
        specialCharReplacements.put("=", "Equal");
        specialCharReplacements.put("*", "Star");
        specialCharReplacements.put("-", "Minus");
        specialCharReplacements.put("&", "Ampersand");
        specialCharReplacements.put("%", "Percent");
        specialCharReplacements.put("#", "Hash");
        specialCharReplacements.put("@", "At");
        specialCharReplacements.put("!", "Exclamation");
        specialCharReplacements.put("+", "Plus");
        specialCharReplacements.put(":", "Colon");
        specialCharReplacements.put(">", "Greater_Than");
        specialCharReplacements.put("<", "Less_Than");
        specialCharReplacements.put(".", "Period");
        specialCharReplacements.put("_", "Underscore");
        specialCharReplacements.put("?", "Question_Mark");
        specialCharReplacements.put(",", "Comma");
        specialCharReplacements.put("'", "Quote");
        specialCharReplacements.put("\"", "Double_Quote");
        specialCharReplacements.put("/", "Slash");
        specialCharReplacements.put("\\", "Back_Slash");
        specialCharReplacements.put("(", "Left_Parenthesis");
        specialCharReplacements.put(")", "Right_Parenthesis");
        specialCharReplacements.put("{", "Left_Curly_Bracket");
        specialCharReplacements.put("}", "Right_Curly_Bracket");
        specialCharReplacements.put("[", "Left_Square_Bracket");
        specialCharReplacements.put("]", "Right_Square_Bracket");
        specialCharReplacements.put("~", "Tilde");
        specialCharReplacements.put("`", "Backtick");

        specialCharReplacements.put("<=", "Less_Than_Or_Equal_To");
        specialCharReplacements.put(">=", "Greater_Than_Or_Equal_To");
        specialCharReplacements.put("!=", "Not_Equal");
    }

    /**
     * Return the symbol name of a symbol
     *
     * @param input Symbol (e.g. $)
     * @return Symbol name (e.g. Dollar)
     */
    protected String getSymbolName(String input) {
        return specialCharReplacements.get(input);
    }

    /**
     * Return the example path
     *
     * @param path the path of the operation
     * @param operation Swagger operation object
     * @return string presentation of the example path
     */
    @SuppressWarnings("static-method")
    public String generateExamplePath(String path, Operation operation) {
        StringBuilder sb = new StringBuilder();
        sb.append(path);

        if (operation.getParameters() != null) {
            int count = 0;

            for (Parameter param : operation.getParameters()) {
                if (param instanceof QueryParameter) {
                    StringBuilder paramPart = new StringBuilder();
                    QueryParameter queryParameter = (QueryParameter) param;

                    if (count == 0) {
                        paramPart.append("?");
                    } else {
                        paramPart.append(",");
                    }
                    count += 1;
                    if (!param.getRequired()) {
                        paramPart.append("[");
                    }
                    paramPart.append(param.getName()).append("=");
                    paramPart.append("{");

                    if (queryParameter.getStyle() != null) {
                        paramPart.append(param.getName()).append("1");
                        if (Parameter.StyleEnum.FORM.equals(queryParameter.getStyle())) {
                            if (queryParameter.getExplode() != null && queryParameter.getExplode()) {
                                paramPart.append(",");
                            } else {
                                paramPart.append("&").append(param.getName()).append("=");
                                paramPart.append(param.getName()).append("2");
                            }
                        }
                        else if (Parameter.StyleEnum.PIPEDELIMITED.equals(queryParameter.getStyle())) {
                            paramPart.append("|");
                        }
                        else if (Parameter.StyleEnum.SPACEDELIMITED.equals(queryParameter.getStyle())) {
                            paramPart.append("%20");
                        }
                    } else {
                        paramPart.append(param.getName());
                    }

                    paramPart.append("}");
                    if (!param.getRequired()) {
                        paramPart.append("]");
                    }
                    sb.append(paramPart.toString());
                }
            }
        }

        return sb.toString();
    }

    /**
     * Return the instantiation type of the property, especially for map and array
     *
     * @param property Swagger property object
     * @return string presentation of the instantiation type of the property
     */
    public String toInstantiationType(Schema property) {
        if (property instanceof MapSchema || property.getAdditionalProperties() != null) {
            Schema additionalProperties = property.getAdditionalProperties();
            String type = additionalProperties.getType();
            if (null == type) {
<<<<<<< HEAD
                LOGGER.error("No Type defined for Additional Property " + additionalProperties + "\n" //
                        + "\tIn Property: " + property);
=======
                LOGGER.error("No Type defined for Additional Property " + additionalProperties2 + "\n" //
                        + "\tIn Property: " + p);
>>>>>>> db0fe473
            }
            String inner = getSchemaType(additionalProperties);
            return instantiationTypes.get("map") + "<String, " + inner + ">";
        } else if (property instanceof ArraySchema) {
            ArraySchema arraySchema = (ArraySchema) property;
            String inner = getSchemaType(arraySchema.getItems());
            return instantiationTypes.get("array") + "<" + inner + ">";
        } else {
            return null;
        }
    }

    /**
     * Return the example value of the parameter.
     *
     * @param p Swagger property object
     */
    public void setParameterExampleValue(CodegenParameter p) {

    }

    /**
     * Return the example value of the property
     *
     * @param property Schema property object
     * @return string presentation of the example value of the property
     */
    public String toExampleValue(Schema property) {
        return String.valueOf(property.getExample());
    }

    /**
     * Return the default value of the property
     *
     * @param property Schema property object
     * @return string presentation of the default value of the property
     */
    @SuppressWarnings("static-method")
    public String toDefaultValue(Schema property) {
        return String.valueOf(property.getDefault());
    }

    /**
     * Return the property initialized from a data object
     * Useful for initialization with a plain object in Javascript
     *
     * @param name Name of the property object
     * @param property openAPI schema object
     * @return string presentation of the default value of the property
     */
    @SuppressWarnings("static-method")
    public String toDefaultValueWithParam(String name, Schema property) {
        return " = data." + name + ";";
    }

    /**
     * returns the swagger type for the property
     * @param property Schema property object
     * @return string presentation of the type
     **/
    @SuppressWarnings("static-method")
    public String getSchemaType(Schema property) {
        String datatype = null;

        if (StringUtils.isNotBlank(property.get$ref())) {
            try {
                datatype = property.get$ref();
                if (datatype.indexOf("#/components/schemas/") == 0) {
                    datatype = datatype.substring("#/components/schemas/".length());
                    return datatype;
                }
            } catch (Exception e) {
                LOGGER.warn("Error obtaining the datatype from ref:" + property + ". Datatype default to Object");
                datatype = "Object";
                LOGGER.error(e.getMessage(), e);
            }
            return datatype;
        }

        if (property instanceof StringSchema && "number".equals(property.getFormat())) {
            datatype = "BigDecimal";
        } else if (property instanceof ByteArraySchema) {
            datatype = "ByteArray";
        } else if (property instanceof BinarySchema) {
            datatype = SchemaTypeUtil.BINARY_FORMAT;
        } else if (property instanceof FileSchema) {
            datatype = "file";
        } else if (property instanceof BooleanSchema) {
            datatype = SchemaTypeUtil.BOOLEAN_TYPE;
        } else if (property instanceof DateSchema) {
            datatype = SchemaTypeUtil.DATE_FORMAT;
        } else if (property instanceof DateTimeSchema) {
            datatype = "DateTime";
        } else if (property instanceof NumberSchema) {
            if(SchemaTypeUtil.FLOAT_FORMAT.equals(property.getFormat())) {
                datatype = SchemaTypeUtil.FLOAT_FORMAT;
            } else if(SchemaTypeUtil.DOUBLE_FORMAT.equals(property.getFormat())) {
                datatype = SchemaTypeUtil.DOUBLE_FORMAT;
            } else {
                datatype = "BigDecimal";
            }
        } else if (property instanceof IntegerSchema) {
            if(SchemaTypeUtil.INTEGER64_FORMAT.equals(property.getFormat())) {
                datatype = "long";
            } else {
                datatype = property.getType();
            }
        } else if (property instanceof MapSchema) {
            datatype = "map";
        } else if ( property instanceof UUIDSchema) {
            datatype = "UUID";
        } else if (property instanceof StringSchema) {
            datatype = "string";
        } else {
            if (property != null) {
                if (SchemaTypeUtil.OBJECT_TYPE.equals(property.getType()) && property.getAdditionalProperties() != null) {
                    datatype = "map";
                } else {
                    datatype = property.getType();
                }
            }
        }
        return datatype;
    }

    /**
     * Return the snake-case of the string
     *
     * @param name string to be snake-cased
     * @return snake-cased string
     */
    @SuppressWarnings("static-method")
    public String snakeCase(String name) {
        return (name.length() > 0) ? (Character.toLowerCase(name.charAt(0)) + name.substring(1)) : "";
    }

    /**
     * Capitalize the string
     *
     * @param name string to be capitalized
     * @return capitalized string
     */
    @SuppressWarnings("static-method")
    public String initialCaps(String name) {
        return StringUtils.capitalize(name);
    }

    /**
     * Output the type declaration of a given name
     *
     * @param name name
     * @return a string presentation of the type
     */
    @SuppressWarnings("static-method")
    public String getTypeDeclaration(String name) {
        return name;
    }

    /**
     * Output the type declaration of the property
     *
     * @param schema Schema Property object
     * @return a string presentation of the property type
     */
    public String getTypeDeclaration(Schema schema) {
        String swaggerType = getSchemaType(schema);
        if (typeMapping.containsKey(swaggerType)) {
            return typeMapping.get(swaggerType);
        }
        return swaggerType;
    }

    /**
     * Determine the type alias for the given type if it exists. This feature
     * is only used for Java, because the language does not have a aliasing
     * mechanism of its own.
     * @param name The type name.
     * @return The alias of the given type, if it exists. If there is no alias
     * for this type, then returns the input type name.
     */
    public String getAlias(String name) {
        return name;
    }

    /**
     * Output the Getter name for boolean property, e.g. getActive
     *
     * @param name the name of the property
     * @return getter name based on naming convention
     */
    public String toBooleanGetter(String name) {
        return "get" + getterAndSetterCapitalize(name);
    }

    /**
     * Output the Getter name, e.g. getSize
     *
     * @param name the name of the property
     * @return getter name based on naming convention
     */
    public String toGetter(String name) {
        return "get" + getterAndSetterCapitalize(name);
    }

    /**
     * Output the Getter name, e.g. getSize
     *
     * @param name the name of the property
     * @return setter name based on naming convention
     */
    public String toSetter(String name) {
        return "set" + getterAndSetterCapitalize(name);
    }

    /**
     * Output the API (class) name (capitalized) ending with "Api"
     * Return DefaultApi if name is empty
     *
     * @param name the name of the Api
     * @return capitalized Api name ending with "Api"
     */
    public String toApiName(String name) {
        if (name.length() == 0) {
            return "DefaultApi";
        }
        return initialCaps(name) + "Api";
    }

    /**
     * Output the proper model name (capitalized).
     * In case the name belongs to the TypeSystem it won't be renamed.
     *
     * @param name the name of the model
     * @return capitalized model name
     */
    public String toModelName(final String name) {
        return initialCaps(modelNamePrefix + name + modelNameSuffix);
    }

    /**
     * Convert Swagger Model object to Codegen Model object without providing all model definitions
     *
     * @param name the name of the model
     * @param schema Schema object
     * @return Codegen Model object
     */
    public CodegenModel fromModel(String name, Schema schema) {
        return fromModel(name, schema, null);
    }

    /**
     * Convert Swagger Model object to Codegen Model object
     *
     * @param name the name of the model
     * @param schema Swagger Model object
     * @param allDefinitions a map of all Swagger models from the spec
     * @return Codegen Model object
     */
    public CodegenModel fromModel(String name, Schema schema, Map<String, Schema> allDefinitions) {
        if (typeAliases == null) {
            // Only do this once during first call
            typeAliases = getAllAliases(allDefinitions);
        }
        final CodegenModel codegenModel = CodegenModelFactory.newInstance(CodegenModelType.MODEL);
        if (reservedWords.contains(name)) {
            codegenModel.name = escapeReservedWord(name);
        } else {
<<<<<<< HEAD
            codegenModel.name = name;
        }
        codegenModel.title = escapeText(schema.getTitle());
        codegenModel.description = escapeText(schema.getDescription());
        codegenModel.unescapedDescription = schema.getDescription();
        codegenModel.classname = toModelName(name);
        codegenModel.classVarName = toVarName(name);
        codegenModel.classFilename = toModelFilename(name);
        codegenModel.modelJson = Json.pretty(schema);
        codegenModel.externalDocumentation = schema.getExternalDocs();
        codegenModel.vendorExtensions = schema.getExtensions();
        codegenModel.isAlias = typeAliases.containsKey(name);

        codegenModel.discriminator = schema.getDiscriminator();

        if (schema.getXml() != null) {
            codegenModel.xmlPrefix = schema.getXml().getPrefix();
            codegenModel.xmlNamespace = schema.getXml().getNamespace();
            codegenModel.xmlName = schema.getXml().getName();
        }

        if (schema instanceof ArraySchema) {
            codegenModel.isArrayModel = true;
            codegenModel.arrayModelType = fromProperty(name, schema).complexType;
            addParentContainer(codegenModel, name, schema);
            //} else if (schema instanceof RefModel) {
=======
            m.name = name;
        }
        m.title = escapeText(model.getTitle());
        m.description = escapeText(model.getDescription());
        m.unescapedDescription = model.getDescription();
        m.classname = toModelName(name);
        m.classVarName = toVarName(name);
        m.classFilename = toModelFilename(name);
        m.modelJson = Json.pretty(model);
        m.externalDocs = model.getExternalDocs();
        m.vendorExtensions = model.getVendorExtensions();
        m.isAlias = typeAliases.containsKey(name);

        if (model instanceof ModelImpl) {
            ModelImpl modelImpl = (ModelImpl) model;
            m.discriminator = modelImpl.getDiscriminator();

            if (modelImpl.getXml() != null) {
                m.xmlPrefix = modelImpl.getXml().getPrefix();
                m.xmlNamespace = modelImpl.getXml().getNamespace();
                m.xmlName = modelImpl.getXml().getName();
            }
        }

        if (model instanceof ArrayModel) {
            ArrayModel am = (ArrayModel) model;
            ArrayProperty arrayProperty = new ArrayProperty(am.getItems());
            m.isArrayModel = true;
            m.arrayModelType = fromProperty(name, arrayProperty).complexType;
            addParentContainer(m, name, arrayProperty);
        } else if (model instanceof RefModel) {
>>>>>>> db0fe473
            // TODO
        } else if (schema instanceof ComposedSchema) {
            final ComposedSchema composed = (ComposedSchema) schema;
            Map<String, Schema> properties = new LinkedHashMap<>();
            List<String> required = new ArrayList<String>();
            Map<String, Schema> allProperties;
            List<String> allRequired;
            if (supportsInheritance || supportsMixins) {
                allProperties = new LinkedHashMap<>();
                allRequired = new ArrayList<String>();
                codegenModel.allVars = new ArrayList<CodegenProperty>();
                int modelImplCnt = 0; // only one inline object allowed in a ComposedModel
<<<<<<< HEAD
                for (Schema innerModel: composed.getAllOf()) {
                    if (codegenModel.discriminator == null) {
                        // TODO: codegenModel.discriminator = innerModel.getDiscriminator();
                    }
                    if (innerModel.getXml() != null) {
                        codegenModel.xmlPrefix = innerModel.getXml().getPrefix();
                        codegenModel.xmlNamespace = innerModel.getXml().getNamespace();
                        codegenModel.xmlName = innerModel.getXml().getName();
                    }
                    if (modelImplCnt++ > 1) {
                        LOGGER.warn("More than one inline schema specified in allOf:. Only the first one is recognized. All others are ignored.");
                        break; // only one ModelImpl with discriminator allowed in allOf
=======
                for (Model innerModel: ((ComposedModel)model).getAllOf()) {
                    if (innerModel instanceof ModelImpl) {
                        ModelImpl modelImpl = (ModelImpl) innerModel;
                        if (m.discriminator == null) {
                            m.discriminator = modelImpl.getDiscriminator();
                        }
                        if (modelImpl.getXml() != null) {
                            m.xmlPrefix = modelImpl.getXml().getPrefix();
                            m.xmlNamespace = modelImpl.getXml().getNamespace();
                            m.xmlName = modelImpl.getXml().getName();
                        }
                        if (modelImplCnt++ > 1) {
                            LOGGER.warn("More than one inline schema specified in allOf:. Only the first one is recognized. All others are ignored.");
                            break; // only one ModelImpl with discriminator allowed in allOf
                        }
>>>>>>> db0fe473
                    }
                }
            } else {
                allProperties = null;
                allRequired = null;
            }
            // parent model
            final Schema parent = detectParent(composed, allDefinitions);

            List<Schema> interfaces = getInterfaces(composed);

            // interfaces (intermediate models)
            if (interfaces != null) {
                if (codegenModel.interfaces == null) {
                    codegenModel.interfaces = new ArrayList<String>();
                }
                for (Schema interfaceSchema : interfaces) {
                    if (StringUtils.isBlank(interfaceSchema.get$ref())) {
                        continue;
                    }
                    Schema refSchema = null;
                    String ref = getSimpleRef(interfaceSchema.get$ref());
                    if (allDefinitions != null) {
                        refSchema = allDefinitions.get(ref);
                    }
                    final String modelName = toModelName(ref);
                    codegenModel.interfaces.add(modelName);
                    addImport(codegenModel, modelName);
                    if (allDefinitions != null && refSchema != null) {
                        if (!supportsMixins) {
                            addProperties(properties, required, refSchema, allDefinitions);
                        }
                        if (supportsInheritance) {
                            addProperties(allProperties, allRequired, refSchema, allDefinitions);
                        }
                    }
                }
            }

            // TODO (there is not parent/child concept
            if (parent != null) {
                codegenModel.parentSchema = parent.getName();
                codegenModel.parent = StringUtils.capitalize(modelNamePrefix + parent.getName() + modelNameSuffix);
                addImport(codegenModel, codegenModel.parent);
                if (allDefinitions != null) {
                    if (supportsInheritance) {
                        addProperties(allProperties, allRequired, parent, allDefinitions);
                    } else {
                        addProperties(properties, required, parent, allDefinitions);
                    }
                }
            }
            /**
            // child model (properties owned by the model itself)
            Model child = composed.getChild();
            if (child != null && child instanceof RefModel && allDefinitions != null) {
                final String childRef = ((RefModel) child).getSimpleRef();
                child = allDefinitions.get(childRef);
            }
            if (child != null && child instanceof ModelImpl) {
                addProperties(properties, required, child, allDefinitions);
                if (supportsInheritance) {
                    addProperties(allProperties, allRequired, child, allDefinitions);
                }
            }
             */
            addProperties(properties, required, composed, allDefinitions);
            addVars(codegenModel, properties, required, allProperties, allRequired);
        } else {
            codegenModel.dataType = getSchemaType(schema);
            if(schema.getEnum() != null && !schema.getEnum().isEmpty()) {
                codegenModel.isEnum = true;
                // comment out below as allowableValues is not set in post processing model enum
                codegenModel.allowableValues = new HashMap<String, Object>();
                codegenModel.allowableValues.put("values", schema.getEnum());
            }
            if (schema.getAdditionalProperties() != null) {
                addAdditionPropertiesToCodeGenModel(codegenModel, schema);
            }
            addVars(codegenModel, schema.getProperties(), schema.getRequired());
        }

        if (codegenModel.vars != null) {
            for(CodegenProperty prop : codegenModel.vars) {
                postProcessModelProperty(codegenModel, prop);
            }
        }
        return codegenModel;
    }

    /**
     * Recursively look for a discriminator in the interface tree
     */
    private boolean isDiscriminatorInInterfaceTree(ComposedSchema composedSchema, Map<String, Schema> allSchema) {
        if (composedSchema == null || allSchema == null || allSchema.isEmpty()) {
            return false;
        }
        if (composedSchema.getDiscriminator() != null) {
            return true;
        }
        final List<Schema> interfaces = getInterfaces(composedSchema);
        if(interfaces == null) {
            return false;
        }
        for (Schema interfaceSchema : interfaces) {
            if (interfaceSchema.getDiscriminator() != null) {
                return true;
            }
        }
        return false;
    }

    protected void addAdditionPropertiesToCodeGenModel(CodegenModel codegenModel, Schema schema) {
        addParentContainer(codegenModel, codegenModel.name, schema);
    }

    protected void addProperties(Map<String, Schema> properties, List<String> required, Schema schema, Map<String, Schema> allSchemas) {
        if(schema instanceof ComposedSchema) {
            ComposedSchema composedSchema = (ComposedSchema) schema;
            if(composedSchema.getAllOf() == null) {
                return;
            }
            for (Schema component : composedSchema.getAllOf()) {
                addProperties(properties, required, component, allSchemas);
            }
            return;
        }
        if(StringUtils.isNotBlank(schema.get$ref())) {
            Schema interfaceSchema = allSchemas.get(getSimpleRef(schema.get$ref()));
            addProperties(properties, required, interfaceSchema, allSchemas);
            return;
        }
        if(schema.getProperties() != null) {
            properties.putAll(schema.getProperties());
        }
        if(schema.getRequired() != null) {
            required.addAll(schema.getRequired());
        }
    }

    /**
     * Camelize the method name of the getter and setter
     *
     * @param name string to be camelized
     * @return Camelized string
     */
    public String getterAndSetterCapitalize(String name) {
        if (name == null || name.length() == 0) {
            return name;
        }
        return camelize(toVarName(name));
    }

    /**
     * Convert Swagger Property object to Codegen Property object
     *
     * @param name name of the property
     * @param propertySchema Schema object
     * @return Codegen Property object
     * TODO : improve repeated code
     */
    public CodegenProperty fromProperty(String name, Schema propertySchema) {
        if (propertySchema == null) {
            LOGGER.error("unexpected missing property for name " + name);
            return null;
        }

        final CodegenProperty codegenProperty = CodegenModelFactory.newInstance(CodegenModelType.PROPERTY);
        codegenProperty.name = toVarName(name);
        codegenProperty.baseName = name;
        codegenProperty.nameInCamelCase = camelize(codegenProperty.name, false);
        codegenProperty.description = escapeText(propertySchema.getDescription());
        codegenProperty.unescapedDescription = propertySchema.getDescription();
        codegenProperty.title = propertySchema.getTitle();
        codegenProperty.getter = toGetter(name);
        codegenProperty.setter = toSetter(name);
        String example = toExampleValue(propertySchema);
        if(!"null".equals(example)) {
            codegenProperty.example = example;
        }
        codegenProperty.defaultValue = toDefaultValue(propertySchema);
        codegenProperty.defaultValueWithParam = toDefaultValueWithParam(name, propertySchema);
        codegenProperty.jsonSchema = Json.pretty(propertySchema);
        if (propertySchema.getReadOnly() != null) {
            codegenProperty.isReadOnly = propertySchema.getReadOnly();
        }
<<<<<<< HEAD
        if (propertySchema.getXml() != null) {
            if (propertySchema.getXml().getAttribute() != null) {
                codegenProperty.isXmlAttribute = propertySchema.getXml().getAttribute();
            }
            codegenProperty.xmlPrefix = propertySchema.getXml().getPrefix();
            codegenProperty.xmlName = propertySchema.getXml().getName();
            codegenProperty.xmlNamespace = propertySchema.getXml().getNamespace();
=======
        if (p.getXml() != null) {
            if (p.getXml().getAttribute() != null) {
                property.isXmlAttribute = p.getXml().getAttribute();
            }
            property.xmlPrefix = p.getXml().getPrefix();
            property.xmlName = p.getXml().getName();
            property.xmlNamespace = p.getXml().getNamespace();
>>>>>>> db0fe473
        }
        codegenProperty.vendorExtensions = propertySchema.getExtensions();

<<<<<<< HEAD
        final String type = getSchemaType(propertySchema);
        if (propertySchema instanceof IntegerSchema) {
            codegenProperty.isNumeric = Boolean.TRUE;
            if(SchemaTypeUtil.INTEGER64_FORMAT.equals(propertySchema.getFormat())) {
                codegenProperty.isInteger = Boolean.TRUE;
            } else {
                codegenProperty.isLong = Boolean.TRUE;
            }
            if (propertySchema.getMinimum() != null) {
                codegenProperty.minimum = String.valueOf(propertySchema.getMinimum().longValue());
=======
        String type = getSwaggerType(p);
        if (p instanceof AbstractNumericProperty) {
            AbstractNumericProperty np = (AbstractNumericProperty) p;
            if (np.getMinimum() != null) {
                if (p instanceof BaseIntegerProperty) { // int, long
                    property.minimum = String.valueOf(np.getMinimum().longValue());
                } else { // double, decimal
                    property.minimum = String.valueOf(np.getMinimum());
                }
            }
            if (np.getMaximum() != null) {
                if (p instanceof BaseIntegerProperty) { // int, long
                    property.maximum = String.valueOf(np.getMaximum().longValue());
                } else { // double, decimal
                    property.maximum = String.valueOf(np.getMaximum());
                }
>>>>>>> db0fe473
            }
            if (propertySchema.getMaximum() != null) {
                codegenProperty.maximum = String.valueOf(propertySchema.getMaximum().longValue());
            }
            if (propertySchema.getExclusiveMinimum() != null) {
                codegenProperty.exclusiveMinimum = propertySchema.getExclusiveMinimum();
            }
            if (propertySchema.getExclusiveMaximum() != null) {
                codegenProperty.exclusiveMaximum = propertySchema.getExclusiveMaximum();
            }

            // check if any validation rule defined
            // exclusive* are noop without corresponding min/max
            if (codegenProperty.minimum != null || codegenProperty.maximum != null) {
                codegenProperty.hasValidation = true;
            }

            // legacy support
            Map<String, Object> allowableValues = new HashMap<String, Object>();
            if (propertySchema.getMinimum() != null) {
                allowableValues.put("min", propertySchema.getMinimum());
            }
            if (propertySchema.getMaximum() != null) {
                allowableValues.put("max", propertySchema.getMaximum());
            }
            if (propertySchema.getEnum() != null) {
                List<Integer> _enum = propertySchema.getEnum();
                codegenProperty._enum = new ArrayList<String>();
                for(Integer i : _enum) {
                    codegenProperty._enum.add(i.toString());
                }
                codegenProperty.isEnum = true;
                allowableValues.put("values", _enum);
            }
            if(allowableValues.size() > 0) {
<<<<<<< HEAD
                codegenProperty.allowableValues = allowableValues;
=======
                property.allowableValues = allowableValues;
>>>>>>> db0fe473
            }
        }

        if (propertySchema instanceof StringSchema) {
            codegenProperty.maxLength = propertySchema.getMaxLength();
            codegenProperty.minLength = propertySchema.getMinLength();
            codegenProperty.pattern = toRegularExpression(propertySchema.getPattern());

            // check if any validation rule defined
            if (codegenProperty.pattern != null || codegenProperty.minLength != null || codegenProperty.maxLength != null)
                codegenProperty.hasValidation = true;

            codegenProperty.isString = true;
            if (propertySchema.getEnum() != null) {
                List<String> _enum = propertySchema.getEnum();
                codegenProperty._enum = _enum;
                codegenProperty.isEnum = true;

                // legacy support
                Map<String, Object> allowableValues = new HashMap<String, Object>();
                allowableValues.put("values", _enum);
                codegenProperty.allowableValues = allowableValues;
            }
        }
        if (propertySchema instanceof BooleanSchema) {
            codegenProperty.isBoolean = true;
            codegenProperty.getter = toBooleanGetter(name);
        }
<<<<<<< HEAD
        if (propertySchema instanceof BinarySchema) {
            codegenProperty.isBinary = true;
=======
        if (p instanceof IntegerProperty) {
            IntegerProperty sp = (IntegerProperty) p;
            property.isInteger = true;
            if (sp.getEnum() != null) {
                List<Integer> _enum = sp.getEnum();
                property._enum = new ArrayList<String>();
                for(Integer i : _enum) {
                    property._enum.add(i.toString());
                }
                property.isEnum = true;

                // legacy support
                Map<String, Object> allowableValues = new HashMap<String, Object>();
                allowableValues.put("values", _enum);
                property.allowableValues = allowableValues;
            }
        }
        if (p instanceof LongProperty) {
            LongProperty sp = (LongProperty) p;
            property.isLong = true;
            property.isNumeric = true;
            if (sp.getEnum() != null) {
                List<Long> _enum = sp.getEnum();
                property._enum = new ArrayList<String>();
                for(Long i : _enum) {
                    property._enum.add(i.toString());
                }
                property.isEnum = true;

                // legacy support
                Map<String, Object> allowableValues = new HashMap<String, Object>();
                allowableValues.put("values", _enum);
                property.allowableValues = allowableValues;
            }
>>>>>>> db0fe473
        }
        if (propertySchema instanceof FileSchema) {
            codegenProperty.isFile = true;
        }
<<<<<<< HEAD
        if (propertySchema instanceof UUIDSchema) {
            codegenProperty.isUuid = true;
            // keep isString to true to make it backward compatible
            codegenProperty.isString = true;
=======
        if (p instanceof BinaryProperty) {
            property.isBinary = true;
        }
        if (p instanceof FileProperty) {
            property.isFile = true;
        }
        if (p instanceof UUIDProperty) {
            property.isString =true;
            property.isUuid = true;

>>>>>>> db0fe473
        }
        if (propertySchema instanceof ByteArraySchema) {
            codegenProperty.isByteArray = true;
        }
        // type is number and without format
        if (propertySchema instanceof NumberSchema) {
            codegenProperty.isNumeric = Boolean.TRUE;
            if(SchemaTypeUtil.FLOAT_FORMAT.equals(propertySchema.getFormat())) {
                codegenProperty.isFloat = Boolean.TRUE;
            } else {
                codegenProperty.isDouble = Boolean.TRUE;
            }
            if (propertySchema.getEnum() != null) {
                List<Double> _enum = propertySchema.getEnum();
                codegenProperty._enum = new ArrayList<String>();
                for(Double i : _enum) {
<<<<<<< HEAD
                    codegenProperty._enum.add(i.toString());
=======
                    property._enum.add(i.toString());
                }
                property.isEnum = true;

                // legacy support
                Map<String, Object> allowableValues = new HashMap<String, Object>();
                allowableValues.put("values", _enum);
                property.allowableValues = allowableValues;
            }
        }
        if (p instanceof FloatProperty) {
            FloatProperty sp = (FloatProperty) p;
            property.isFloat = true;
            property.isNumeric = true;
            if (sp.getEnum() != null) {
                List<Float> _enum = sp.getEnum();
                property._enum = new ArrayList<String>();
                for(Float i : _enum) {
                    property._enum.add(i.toString());
>>>>>>> db0fe473
                }
                codegenProperty.isEnum = true;

                // legacy support
                Map<String, Object> allowableValues = new HashMap<String, Object>();
                allowableValues.put("values", _enum);
                codegenProperty.allowableValues = allowableValues;
            }
        }
        if (propertySchema instanceof DateSchema) {
            codegenProperty.isDate = true;
            if (propertySchema.getEnum() != null) {
                List<String> _enum = propertySchema.getEnum();
                codegenProperty._enum = new ArrayList<String>();
                for(String i : _enum) {
<<<<<<< HEAD
                    codegenProperty._enum.add(i);
=======
                    property._enum.add(i);
>>>>>>> db0fe473
                }
                codegenProperty.isEnum = true;

                // legacy support
                Map<String, Object> allowableValues = new HashMap<String, Object>();
                allowableValues.put("values", _enum);
                codegenProperty.allowableValues = allowableValues;
            }
        }
        if (propertySchema instanceof DateTimeSchema) {
            codegenProperty.isDateTime = true;
            if (propertySchema.getEnum() != null) {
                List<String> _enum = propertySchema.getEnum();
                codegenProperty._enum = new ArrayList<String>();
                for(String i : _enum) {
<<<<<<< HEAD
                    codegenProperty._enum.add(i);
=======
                    property._enum.add(i);
>>>>>>> db0fe473
                }
                codegenProperty.isEnum = true;

                // legacy support
                Map<String, Object> allowableValues = new HashMap<String, Object>();
                allowableValues.put("values", _enum);
                codegenProperty.allowableValues = allowableValues;
            }
        }
        codegenProperty.datatype = getTypeDeclaration(propertySchema);
        codegenProperty.dataFormat = propertySchema.getFormat();

        // this can cause issues for clients which don't support enums
        if (codegenProperty.isEnum) {
            codegenProperty.datatypeWithEnum = toEnumName(codegenProperty);
            codegenProperty.enumName = toEnumName(codegenProperty);
        } else {
            codegenProperty.datatypeWithEnum = codegenProperty.datatype;
        }

        codegenProperty.baseType = getSchemaType(propertySchema);

<<<<<<< HEAD
        if (propertySchema instanceof ArraySchema) {
            codegenProperty.isContainer = true;
            codegenProperty.isListContainer = true;
            codegenProperty.containerType = "array";
            codegenProperty.baseType = getSchemaType(propertySchema);
            if (propertySchema.getXml() != null) {
                codegenProperty.isXmlWrapped = propertySchema.getXml().getWrapped() == null ? false : propertySchema.getXml().getWrapped();
                codegenProperty.xmlPrefix= propertySchema.getXml().getPrefix();
                codegenProperty.xmlNamespace = propertySchema.getXml().getNamespace();
                codegenProperty.xmlName = propertySchema.getXml().getName();
=======
        if (p instanceof ArrayProperty) {
            property.isContainer = true;
            property.isListContainer = true;
            property.containerType = "array";
            property.baseType = getSwaggerType(p);
            if (p.getXml() != null) {
                property.isXmlWrapped = p.getXml().getWrapped() == null ? false : p.getXml().getWrapped();
                property.xmlPrefix= p.getXml().getPrefix();
                property.xmlNamespace = p.getXml().getNamespace();
                property.xmlName = p.getXml().getName();
>>>>>>> db0fe473
            }
            // handle inner property
            codegenProperty.maxItems = propertySchema.getMaxItems();
            codegenProperty.minItems = propertySchema.getMinItems();
            String itemName = null;
            if (propertySchema.getExtensions() != null && propertySchema.getExtensions().get("x-item-name") != null) {
                itemName = propertySchema.getExtensions().get("x-item-name").toString();
            }
            if (itemName == null) {
<<<<<<< HEAD
                itemName = codegenProperty.name;
            }
            Schema items = ((ArraySchema) propertySchema).getItems();
            CodegenProperty innerCodegenProperty = fromProperty(itemName, items);
            updatePropertyForArray(codegenProperty, innerCodegenProperty);
        } else if (propertySchema instanceof MapSchema || propertySchema.getAdditionalProperties() != null) {
=======
                itemName = property.name;
            }
            CodegenProperty cp = fromProperty(itemName, ap.getItems());
            updatePropertyForArray(property, cp);
        } else if (p instanceof MapProperty) {
            MapProperty ap = (MapProperty) p;
>>>>>>> db0fe473

            codegenProperty.isContainer = true;
            codegenProperty.isMapContainer = true;
            codegenProperty.containerType = "map";
            codegenProperty.baseType = getSchemaType(propertySchema);
            codegenProperty.minItems = propertySchema.getMinProperties();
            codegenProperty.maxItems = propertySchema.getMaxProperties();

            // handle inner property
            CodegenProperty cp = fromProperty("inner", propertySchema.getAdditionalProperties());
            updatePropertyForMap(codegenProperty, cp);
        } else {
            if (StringUtils.isNotBlank(propertySchema.get$ref())) {
                codegenProperty.baseType = getSimpleRef(propertySchema.get$ref());
            }
            setNonArrayMapProperty(codegenProperty, type);
        }
        return codegenProperty;
    }

    /**
     * Update property for array(list) container
     * @param property Codegen property
     * @param innerProperty Codegen inner property of map or list
     */
    protected void updatePropertyForArray(CodegenProperty property, CodegenProperty innerProperty) {
        if (innerProperty == null) {
            LOGGER.warn("skipping invalid array property " + Json.pretty(property));
            return;
        }
        property.dataFormat = innerProperty.dataFormat;
        if (!languageSpecificPrimitives.contains(innerProperty.baseType)) {
            property.complexType = innerProperty.baseType;
        } else {
            property.isPrimitiveType = true;
        }
        property.items = innerProperty;
        // inner item is Enum
        if (isPropertyInnerMostEnum(property)) {
            // isEnum is set to true when the type is an enum
            // or the inner type of an array/map is an enum
            property.isEnum = true;
            // update datatypeWithEnum and default value for array
            // e.g. List<string> => List<StatusEnum>
            updateDataTypeWithEnumForArray(property);
            // set allowable values to enum values (including array/map of enum)
            property.allowableValues = getInnerEnumAllowableValues(property);
        }

    }

    /**
     * Update property for map container
     * @param property Codegen property
     * @param innerProperty Codegen inner property of map or list
     */
    protected void updatePropertyForMap(CodegenProperty property, CodegenProperty innerProperty) {
        if (innerProperty == null) {
            LOGGER.warn("skipping invalid map property " + Json.pretty(property));
            return;
        }
        if (!languageSpecificPrimitives.contains(innerProperty.baseType)) {
            property.complexType = innerProperty.baseType;
        } else {
            property.isPrimitiveType = true;
        }
        property.items = innerProperty;
        property.dataFormat = innerProperty.dataFormat;
        // inner item is Enum
        if (isPropertyInnerMostEnum(property)) {
            // isEnum is set to true when the type is an enum
            // or the inner type of an array/map is an enum
            property.isEnum = true;
            // update datatypeWithEnum and default value for map
            // e.g. Dictionary<string, string> => Dictionary<string, StatusEnum>
            updateDataTypeWithEnumForMap(property);
            // set allowable values to enum values (including array/map of enum)
            property.allowableValues = getInnerEnumAllowableValues(property);
        }

    }

    /**
     * Update property for map container
     * @param property Codegen property
     * @return True if the inner most type is enum
     */
    protected Boolean isPropertyInnerMostEnum(CodegenProperty property) {
        CodegenProperty currentProperty = property;
        while (currentProperty != null && (Boolean.TRUE.equals(currentProperty.isMapContainer)
                || Boolean.TRUE.equals(currentProperty.isListContainer))) {
            currentProperty = currentProperty.items;
        }

        return currentProperty == null ? false : currentProperty.isEnum;
    }

    protected Map<String, Object> getInnerEnumAllowableValues(CodegenProperty property) {
        CodegenProperty currentProperty = property;
        while (currentProperty != null && (Boolean.TRUE.equals(currentProperty.isMapContainer)
                || Boolean.TRUE.equals(currentProperty.isListContainer))) {
            currentProperty = currentProperty.items;
        }

        return currentProperty == null ? new HashMap<String, Object>() : currentProperty.allowableValues;
    }


    /**
     * Update datatypeWithEnum for array container
     * @param property Codegen property
     */
    protected void updateDataTypeWithEnumForArray(CodegenProperty property) {
        CodegenProperty baseItem = property.items;
        while (baseItem != null && (Boolean.TRUE.equals(baseItem.isMapContainer)
                || Boolean.TRUE.equals(baseItem.isListContainer))) {
            baseItem = baseItem.items;
        }
        if (baseItem != null) {
            // set both datatype and datetypeWithEnum as only the inner type is enum
            property.datatypeWithEnum = property.datatypeWithEnum.replace(baseItem.baseType, toEnumName(baseItem));

            // naming the enum with respect to the language enum naming convention
            // e.g. remove [], {} from array/map of enum
            property.enumName = toEnumName(property);

            // set default value for variable with inner enum
            if (property.defaultValue != null) {
                property.defaultValue = property.defaultValue.replace(baseItem.baseType, toEnumName(baseItem));
            }
        }
    }

    /**
     * Update datatypeWithEnum for map container
     * @param property Codegen property
     */
    protected void updateDataTypeWithEnumForMap(CodegenProperty property) {
        CodegenProperty baseItem = property.items;
        while (baseItem != null && (Boolean.TRUE.equals(baseItem.isMapContainer)
                || Boolean.TRUE.equals(baseItem.isListContainer))) {
            baseItem = baseItem.items;
        }

        if (baseItem != null) {
            // set both datatype and datetypeWithEnum as only the inner type is enum
            property.datatypeWithEnum = property.datatypeWithEnum.replace(", " + baseItem.baseType, ", " + toEnumName(baseItem));

            // naming the enum with respect to the language enum naming convention
            // e.g. remove [], {} from array/map of enum
            property.enumName = toEnumName(property);

            // set default value for variable with inner enum
            if (property.defaultValue != null) {
                property.defaultValue = property.defaultValue.replace(", " + property.items.baseType, ", " + toEnumName(property.items));
            }
        }
    }

    protected void setNonArrayMapProperty(CodegenProperty property, String type) {
        property.isNotContainer = true;
        if (languageSpecificPrimitives().contains(type)) {
            property.isPrimitiveType = true;
        } else {
            property.complexType = property.baseType;
        }
    }

    /**
     * Override with any special handling of response codes
     * @param responses Swagger Operation's responses
     * @return default method response or <tt>null</tt> if not found
     */
    protected ApiResponse findMethodResponse(ApiResponses responses) {

        String code = null;
        for (String responseCode : responses.keySet()) {
            if (responseCode.startsWith("2") || responseCode.equals("default")) {
                if (code == null || code.compareTo(responseCode) > 0) {
                    code = responseCode;
                }
            }
        }
        if (code == null) {
            return null;
        }
        return responses.get(code);
    }

    /**
     * Convert Swagger Operation object to Codegen Operation object (without providing a Swagger object)
     *
     * @param path the path of the operation
     * @param httpMethod HTTP method
     * @param operation Swagger operation object
     * @param schemas a map of Swagger models
     * @return Codegen Operation object
     */
    public CodegenOperation fromOperation(String path, String httpMethod, Operation operation, Map<String, Schema> schemas) {
        return fromOperation(path, httpMethod, operation, schemas, null);
    }

    /**
     * Convert Swagger Operation object to Codegen Operation object
     *
     * @param path the path of the operation
     * @param httpMethod HTTP method
     * @param operation Swagger operation object
     * @param schemas a map of schemas
     * @param openAPI a OpenAPI object representing the spec
     * @return Codegen Operation object
     */
    public CodegenOperation fromOperation(String path, String httpMethod, Operation operation, Map<String, Schema> schemas, OpenAPI openAPI) {
        CodegenOperation codegenOperation = CodegenModelFactory.newInstance(CodegenModelType.OPERATION);
        Set<String> imports = new HashSet<String>();
        codegenOperation.vendorExtensions = operation.getExtensions();

        String operationId = getOrGenerateOperationId(operation, path, httpMethod);
        // remove prefix in operationId
        if (removeOperationIdPrefix) {
            int offset = operationId.indexOf('_');
            if (offset > -1) {
                operationId = operationId.substring(offset+1);
            }
        }
        operationId = removeNonNameElementToCamelCase(operationId);
        codegenOperation.path = path;
        codegenOperation.operationId = toOperationId(operationId);
        codegenOperation.summary = escapeText(operation.getSummary());
        codegenOperation.unescapedNotes = operation.getDescription();
        codegenOperation.notes = escapeText(operation.getDescription());
        codegenOperation.hasConsumes = false;
        codegenOperation.hasProduces = false;
        if (operation.getDeprecated() != null) {
            codegenOperation.isDeprecated = operation.getDeprecated();
        }

        addConsumesInfo(operation, codegenOperation);

        if (operation.getResponses() != null && !operation.getResponses().isEmpty()) {
            ApiResponse methodResponse = findMethodResponse(operation.getResponses());

            for (String key : operation.getResponses().keySet()) {
                ApiResponse response = operation.getResponses().get(key);

                addProducesInfo(response, codegenOperation);

                CodegenResponse codegenResponse = fromResponse(key, response);
                codegenResponse.hasMore = true;
                if (codegenResponse.baseType != null && !defaultIncludes.contains(codegenResponse.baseType) && !languageSpecificPrimitives.contains(codegenResponse.baseType)) {
                    imports.add(codegenResponse.baseType);
                }
                codegenResponse.isDefault = response == methodResponse;
                codegenOperation.responses.add(codegenResponse);
                if (Boolean.TRUE.equals(codegenResponse.isBinary) && Boolean.TRUE.equals(codegenResponse.isDefault)){
                    codegenOperation.isResponseBinary = Boolean.TRUE;
                }
                if (Boolean.TRUE.equals(codegenResponse.isFile) && Boolean.TRUE.equals(codegenResponse.isDefault)){
                    codegenOperation.isResponseFile = Boolean.TRUE;
                }
            }
            codegenOperation.responses.get(codegenOperation.responses.size() - 1).hasMore = false;

            if (methodResponse != null) {
                final Schema responseSchema = getSchemaFromResponse(methodResponse);
                if (responseSchema != null) {
                    final CodegenProperty codegenProperty = fromProperty("response", responseSchema);

                    if (responseSchema instanceof ArraySchema) {
                        ArraySchema arraySchema = (ArraySchema) responseSchema;
                        CodegenProperty innerProperty = fromProperty("response", arraySchema.getItems());
                        codegenOperation.returnBaseType = innerProperty.baseType;
                    } else if (responseSchema instanceof MapSchema) {
                        MapSchema mapSchema = (MapSchema) responseSchema;
                        CodegenProperty innerProperty = fromProperty("response", mapSchema.getAdditionalProperties());
                        codegenOperation.returnBaseType = innerProperty.baseType;
                    } else {
                        if (codegenProperty.complexType != null) {
                            codegenOperation.returnBaseType = codegenProperty.complexType;
                        } else {
                            codegenOperation.returnBaseType = codegenProperty.baseType;
                        }
                    }
                    //TODO: codegenOperation.examples = new ExampleGenerator(schemas).generate(methodResponse.getExamples(), operation.getProduces(), responseProperty);
                    codegenOperation.defaultResponse = toDefaultValue(responseSchema);
                    codegenOperation.returnType = codegenProperty.datatype;
                    codegenOperation.hasReference = schemas != null && schemas.containsKey(codegenOperation.returnBaseType);

                    // lookup discriminator
                    if (schemas != null) {
                        Schema schemaDefinition = schemas.get(codegenOperation.returnBaseType);
                        if (schemaDefinition != null) {
                            CodegenModel cmod = fromModel(codegenOperation.returnBaseType, schemaDefinition, schemas);
                            codegenOperation.discriminator = cmod.discriminator;
                        }
                    }

                    if (codegenProperty.isContainer) {
                        codegenOperation.returnContainer = codegenProperty.containerType;
                        if ("map".equals(codegenProperty.containerType)) {
                            codegenOperation.isMapContainer = true;
                        } else if ("list".equalsIgnoreCase(codegenProperty.containerType)) {
                            codegenOperation.isListContainer = true;
                        } else if ("array".equalsIgnoreCase(codegenProperty.containerType)) {
                            codegenOperation.isListContainer = true;
                        }
                    } else {
                        codegenOperation.returnSimpleType = true;
                    }
                    if (languageSpecificPrimitives().contains(codegenOperation.returnBaseType) || codegenOperation.returnBaseType == null) {
                        codegenOperation.returnTypeIsPrimitive = true;
                    }
                }
                addHeaders(methodResponse, codegenOperation.responseHeaders);
            }
        }

        List<Parameter> parameters = operation.getParameters();
        CodegenParameter bodyParam = null;
        List<CodegenParameter> allParams = new ArrayList<CodegenParameter>();
        List<CodegenParameter> bodyParams = new ArrayList<CodegenParameter>();
        List<CodegenParameter> pathParams = new ArrayList<CodegenParameter>();
        List<CodegenParameter> queryParams = new ArrayList<CodegenParameter>();
        List<CodegenParameter> headerParams = new ArrayList<CodegenParameter>();
        List<CodegenParameter> cookieParams = new ArrayList<CodegenParameter>();
        List<CodegenParameter> formParams = new ArrayList<CodegenParameter>();
        List<CodegenParameter> requiredParams = new ArrayList<CodegenParameter>();

        if (parameters != null) {
            for (Parameter param : parameters) {
                CodegenParameter codegenParameter = fromParameter(param, imports);
                // rename parameters to make sure all of them have unique names
                if (ensureUniqueParams) {
                    while (true) {
                        boolean exists = false;
                        for (CodegenParameter cp : allParams) {
                            if (codegenParameter.paramName.equals(cp.paramName)) {
                                exists = true;
                                break;
                            }
                        }
                        if (exists) {
                            codegenParameter.paramName = generateNextName(codegenParameter.paramName);
                        } else {
                            break;
                        }
                    }
                }

                // set isPrimitiveType and baseType for allParams
                /*if (languageSpecificPrimitives.contains(p.baseType)) {
                    p.isPrimitiveType = true;
                    p.baseType = getSwaggerType(p);
                }*/


                allParams.add(codegenParameter);
                // Issue #2561 (neilotoole) : Moved setting of is<Type>Param flags
                // from here to fromParameter().
                if (param instanceof QueryParameter) {
                    queryParams.add(codegenParameter.copy());
                } else if (param instanceof PathParameter) {
                    pathParams.add(codegenParameter.copy());
                } else if (param instanceof HeaderParameter) {
                    headerParams.add(codegenParameter.copy());
                } else if (param instanceof CookieParameter) {
                    cookieParams.add(codegenParameter.copy());
                }
                if (!codegenParameter.required) {
                    codegenOperation.hasOptionalParams = true;
                } else {
                    requiredParams.add(codegenParameter.copy());
                }
            }
        }

        for (String i : imports) {
            if (needToImport(i)) {
                codegenOperation.imports.add(i);
            }
        }

        codegenOperation.bodyParam = bodyParam;
        codegenOperation.httpMethod = httpMethod.toUpperCase();

        // move "required" parameters in front of "optional" parameters
        if (sortParamsByRequiredFlag) {
            Collections.sort(allParams, new Comparator<CodegenParameter>() {
                @Override
                public int compare(CodegenParameter one, CodegenParameter another) {
                    if (one.required == another.required) return 0;
                    else if (one.required) return -1;
                    else return 1;
                }
            });
        }

        codegenOperation.allParams = addHasMore(allParams);
        codegenOperation.bodyParams = addHasMore(bodyParams);
        codegenOperation.pathParams = addHasMore(pathParams);
        codegenOperation.queryParams = addHasMore(queryParams);
        codegenOperation.headerParams = addHasMore(headerParams);
        // op.cookieParams = cookieParams;
        codegenOperation.formParams = addHasMore(formParams);
        codegenOperation.requiredParams = addHasMore(requiredParams);
        codegenOperation.externalDocs = operation.getExternalDocs();
        // legacy support
        codegenOperation.nickname = codegenOperation.operationId;

        if (codegenOperation.allParams.size() > 0) {
            codegenOperation.hasParams = true;
        }
        codegenOperation.hasRequiredParams = codegenOperation.requiredParams.size() > 0;

        // set Restful Flag
        codegenOperation.isRestfulShow = codegenOperation.isRestfulShow();
        codegenOperation.isRestfulIndex = codegenOperation.isRestfulIndex();
        codegenOperation.isRestfulCreate = codegenOperation.isRestfulCreate();
        codegenOperation.isRestfulUpdate = codegenOperation.isRestfulUpdate();
        codegenOperation.isRestfulDestroy = codegenOperation.isRestfulDestroy();
        codegenOperation.isRestful = codegenOperation.isRestful();

        return codegenOperation;
    }

    /**
     * Convert Swagger Response object to Codegen Response object
     *
     * @param responseCode HTTP response code
     * @param response Swagger Response object
     * @return Codegen Response object
     */
    public CodegenResponse fromResponse(String responseCode, ApiResponse response) {
        final CodegenResponse codegenResponse = CodegenModelFactory.newInstance(CodegenModelType.RESPONSE);
        if ("default".equals(responseCode)) {
            codegenResponse.code = "0";
        } else {
            codegenResponse.code = responseCode;
        }
        final Schema responseSchema = getSchemaFromResponse(response);
        codegenResponse.schema = responseSchema;
        codegenResponse.message = escapeText(response.getDescription());
        // TODO: codegenResponse.examples = toExamples(response.getExamples());
        codegenResponse.jsonSchema = Json.pretty(response);
        codegenResponse.vendorExtensions = response.getExtensions();
        addHeaders(response, codegenResponse.headers);
        codegenResponse.hasHeaders = !codegenResponse.headers.isEmpty();

        if (responseSchema != null) {
            CodegenProperty codegenProperty = fromProperty("response", responseSchema);

            if (responseSchema instanceof ArraySchema) {
                ArraySchema arraySchema = (ArraySchema) responseSchema;
                CodegenProperty innerProperty = fromProperty("response", arraySchema.getItems());
                codegenResponse.baseType = innerProperty.baseType;
            } else {
                if (codegenProperty.complexType != null) {
                    codegenResponse.baseType = codegenProperty.complexType;
                } else {
                    codegenResponse.baseType = codegenProperty.baseType;
                }
            }
<<<<<<< HEAD
            codegenResponse.dataType = codegenProperty.datatype;

            if (Boolean.TRUE.equals(codegenProperty.isString)) {
                codegenResponse.isString = true;
            } else if (Boolean.TRUE.equals(codegenProperty.isBoolean)) {
                codegenResponse.isBoolean = true;
            } else if (Boolean.TRUE.equals(codegenProperty.isLong)) {
                codegenResponse.isLong = true;
                codegenResponse.isNumeric = true;
            } else if (Boolean.TRUE.equals(codegenProperty.isInteger)) {
                codegenResponse.isInteger = true;
                codegenResponse.isNumeric = true;
            } else if (Boolean.TRUE.equals(codegenProperty.isDouble)) {
                codegenResponse.isDouble = true;
                codegenResponse.isNumeric = true;
            } else if (Boolean.TRUE.equals(codegenProperty.isFloat)) {
                codegenResponse.isFloat = true;
                codegenResponse.isNumeric = true;
            } else if (Boolean.TRUE.equals(codegenProperty.isByteArray)) {
                codegenResponse.isByteArray = true;
            } else if (Boolean.TRUE.equals(codegenProperty.isBinary)) {
                codegenResponse.isBinary = true;
            } else if (Boolean.TRUE.equals(codegenProperty.isFile)) {
                codegenResponse.isFile = true;
            } else if (Boolean.TRUE.equals(codegenProperty.isDate)) {
                codegenResponse.isDate = true;
            } else if (Boolean.TRUE.equals(codegenProperty.isDateTime)) {
                codegenResponse.isDateTime = true;
            } else if (Boolean.TRUE.equals(codegenProperty.isUuid)) {
                codegenResponse.isUuid = true;
=======
            r.dataType = cm.datatype;

            if (Boolean.TRUE.equals(cm.isString) && Boolean.TRUE.equals(cm.isUuid)) {
                r.isUuid = true;
            } else if (Boolean.TRUE.equals(cm.isByteArray)) {
                r.isByteArray = true;
            } else if (Boolean.TRUE.equals(cm.isString)) {
                r.isString = true;
            } else if (Boolean.TRUE.equals(cm.isBoolean)) {
                r.isBoolean = true;
            } else if (Boolean.TRUE.equals(cm.isLong)) {
                r.isLong = true;
                r.isNumeric = true;
            } else if (Boolean.TRUE.equals(cm.isInteger)) {
                r.isInteger = true;
                r.isNumeric = true;
            } else if (Boolean.TRUE.equals(cm.isNumber)) {
                r.isNumber = true;
                r.isNumeric = true;
            } else if (Boolean.TRUE.equals(cm.isDouble)) {
                r.isDouble = true;
                r.isNumeric = true;
            } else if (Boolean.TRUE.equals(cm.isFloat)) {
                r.isFloat = true;
                r.isNumeric = true;
            } else if (Boolean.TRUE.equals(cm.isBinary)) {
                r.isBinary = true;
            } else if (Boolean.TRUE.equals(cm.isFile)) {
                r.isFile = true;
            } else if (Boolean.TRUE.equals(cm.isDate)) {
                r.isDate = true;
            } else if (Boolean.TRUE.equals(cm.isDateTime)) {
                r.isDateTime = true;
>>>>>>> db0fe473
            } else {
                LOGGER.debug("Property type is not primitive: " + codegenProperty.datatype);
            }

            if (codegenProperty.isContainer) {
                codegenResponse.simpleType = false;
                codegenResponse.containerType = codegenProperty.containerType;
                codegenResponse.isMapContainer = "map".equals(codegenProperty.containerType);
                codegenResponse.isListContainer = "list".equalsIgnoreCase(codegenProperty.containerType) || "array".equalsIgnoreCase(codegenProperty.containerType);
            } else {
                codegenResponse.simpleType = true;
            }
            codegenResponse.primitiveType = (codegenResponse.baseType == null || languageSpecificPrimitives().contains(codegenResponse.baseType));
        }
        if (codegenResponse.baseType == null) {
            codegenResponse.isMapContainer = false;
            codegenResponse.isListContainer = false;
            codegenResponse.primitiveType = true;
            codegenResponse.simpleType = true;
        }
        return codegenResponse;
    }

    /**
     * Convert Swagger Parameter object to Codegen Parameter object
     *
     * @param parameter Swagger parameter object
     * @param imports set of imports for library/package/module
     * @return Codegen Parameter object
     */
    public CodegenParameter fromParameter(Parameter parameter, Set<String> imports) {
        CodegenParameter codegenParameter = CodegenModelFactory.newInstance(CodegenModelType.PARAMETER);
        codegenParameter.baseName = parameter.getName();
        codegenParameter.description = escapeText(parameter.getDescription());
        codegenParameter.unescapedDescription = parameter.getDescription();
        if (parameter.getRequired() != null) {
            codegenParameter.required = parameter.getRequired();
        }
        codegenParameter.jsonSchema = Json.pretty(parameter);

        if (System.getProperty("debugParser") != null) {
            LOGGER.info("working on Parameter " + parameter.getName());
        }

        codegenParameter.vendorExtensions = parameter.getExtensions();

        if (parameter.getSchema() != null) {
            Schema parameterSchema = parameter.getSchema();
            String collectionFormat = null;
            if (parameterSchema instanceof ArraySchema) { // for array parameter
                final ArraySchema arraySchema = (ArraySchema) parameterSchema;
                Schema inner = arraySchema.getItems();
                if (inner == null) {
                    LOGGER.warn("warning!  No inner type supplied for array parameter \"" + parameter.getName() + "\", using String");
                    inner = new StringSchema().description("//TODO automatically added by swagger-codegen");
                    arraySchema.setItems(inner);

                }

                collectionFormat = getCollectionFormat(parameter);

                CodegenProperty codegenProperty = fromProperty("inner", inner);
                codegenParameter.items = codegenProperty;
                codegenParameter.baseType = codegenProperty.datatype;
                codegenParameter.isContainer = true;
                codegenParameter.isListContainer = true;

                // recursively add import
                while (codegenProperty != null) {
                    imports.add(codegenProperty.baseType);
                    codegenProperty = codegenProperty.items;
                }
            } else if (parameterSchema instanceof MapSchema) { // for map parameter
                CodegenProperty codegenProperty = fromProperty("inner", parameterSchema.getAdditionalProperties());
                codegenParameter.items = codegenProperty;
                codegenParameter.baseType = codegenProperty.datatype;
                codegenParameter.isContainer = true;
                codegenParameter.isMapContainer = true;
                // recursively add import
                while (codegenProperty != null) {
                    imports.add(codegenProperty.baseType);
                    codegenProperty = codegenProperty.items;
                }
                collectionFormat = getCollectionFormat(parameter);
                /** TODO: } else {
                 Map<PropertyId, Object> args = new HashMap<PropertyId, Object>();
                 String format = qp.getFormat();
                 args.put(PropertyId.ENUM, qp.getEnum());
                 parameterSchema = PropertyBuilder.build(type, format, args);
                 */
            }

            if (parameterSchema == null) {
                LOGGER.warn("warning!  Schema not found for parameter \"" + parameter.getName() + "\", using String");
                parameterSchema = new StringSchema().description("//TODO automatically added by swagger-codegen.");
            }
            CodegenProperty codegenProperty = fromProperty(parameter.getName(), parameterSchema);

            // set boolean flag (e.g. isString)
            setParameterBooleanFlagWithCodegenProperty(codegenParameter, codegenProperty);

            codegenParameter.dataType = codegenProperty.datatype;
            codegenParameter.dataFormat = codegenProperty.dataFormat;
            if(codegenProperty.isEnum) {
                codegenParameter.datatypeWithEnum = codegenProperty.datatypeWithEnum;
                codegenParameter.enumName = codegenProperty.enumName;
            }

            // enum
            updateCodegenPropertyEnum(codegenProperty);
            codegenParameter.isEnum = codegenProperty.isEnum;
            codegenParameter._enum = codegenProperty._enum;
            codegenParameter.allowableValues = codegenProperty.allowableValues;


            if (codegenProperty.items != null && codegenProperty.items.isEnum) {
                codegenParameter.datatypeWithEnum = codegenProperty.datatypeWithEnum;
                codegenParameter.enumName = codegenProperty.enumName;
                codegenParameter.items = codegenProperty.items;
            }
            codegenParameter.collectionFormat = collectionFormat;
            if(collectionFormat != null && collectionFormat.equals("multi")) {
                codegenParameter.isCollectionFormatMulti = true;
            }
            codegenParameter.paramName = toParamName(parameter.getName());

            // import
            if (codegenProperty.complexType != null) {
                imports.add(codegenProperty.complexType);
            }

            // validation
            // handle maximum, minimum properly for int/long by removing the trailing ".0"
            if (parameterSchema instanceof IntegerSchema) {
                codegenParameter.maximum = parameterSchema.getMaximum() == null ? null : String.valueOf(parameterSchema.getMaximum().longValue());
                codegenParameter.minimum = parameterSchema.getMinimum() == null ? null : String.valueOf(parameterSchema.getMinimum().longValue());
            } else {
                codegenParameter.maximum = parameterSchema.getMaximum() == null ? null : String.valueOf(parameterSchema.getMaximum());
                codegenParameter.minimum = parameterSchema.getMinimum() == null ? null : String.valueOf(parameterSchema.getMinimum());
            }

            codegenParameter.exclusiveMaximum = parameterSchema.getExclusiveMaximum() == null ? false : parameterSchema.getExclusiveMaximum();
            codegenParameter.exclusiveMinimum = parameterSchema.getExclusiveMinimum() == null ? false : parameterSchema.getExclusiveMinimum();
            codegenParameter.maxLength = parameterSchema.getMaxLength();
            codegenParameter.minLength = parameterSchema.getMinLength();
            codegenParameter.pattern = toRegularExpression(parameterSchema.getPattern());
            codegenParameter.maxItems = parameterSchema.getMaxItems();
            codegenParameter.minItems = parameterSchema.getMinItems();
            codegenParameter.uniqueItems = parameterSchema.getUniqueItems() == null ? false : parameterSchema.getUniqueItems();
            codegenParameter.multipleOf = parameterSchema.getMultipleOf();

            // exclusive* are noop without corresponding min/max
            if (codegenParameter.maximum != null || codegenParameter.minimum != null ||
                    codegenParameter.maxLength != null || codegenParameter.minLength != null ||
                    codegenParameter.maxItems != null || codegenParameter.minItems != null ||
                    codegenParameter.pattern != null) {
                codegenParameter.hasValidation = true;
            }

        }
        /** TODO move logic to RequestBody handle)
        if (true /** is requestbody * /) {
            if (!(parameter instanceof BodyParameter)) {
                LOGGER.error("Cannot use Parameter " + parameter + " as Body Parameter");
            }

            BodyParameter bp = (BodyParameter) parameter;
            Model model = bp.getSchema();

            if (model instanceof ModelImpl) {
                ModelImpl impl = (ModelImpl) model;
                CodegenModel cm = fromModel(bp.getName(), impl);
                if (!cm.emptyVars) {
                    codegenParameter.dataType = getTypeDeclaration(cm.classname);
                    imports.add(codegenParameter.dataType);
                } else {
                    Property prop = PropertyBuilder.build(impl.getType(), impl.getFormat(), null);
                    prop.setRequired(bp.getRequired());
                    CodegenProperty cp = fromProperty("property", prop);
                    if (cp != null) {
                        codegenParameter.baseType = cp.baseType;
                        codegenParameter.dataType = cp.datatype;
                        codegenParameter.isPrimitiveType = cp.isPrimitiveType;
                        codegenParameter.isBinary = isDataTypeBinary(cp.datatype);
                        codegenParameter.isFile = isDataTypeFile(cp.datatype);
                        if (cp.complexType != null) {
                            imports.add(cp.complexType);
                        }
                    }

                    // set boolean flag (e.g. isString)
                    setParameterBooleanFlagWithCodegenProperty(codegenParameter, cp);
                }
            } else if (model instanceof ArrayModel) {
                // to use the built-in model parsing, we unwrap the ArrayModel
                // and get a single property from it
                ArrayModel impl = (ArrayModel) model;
                // get the single property
                ArrayProperty ap = new ArrayProperty().items(impl.getItems());
                ap.setRequired(parameter.getRequired());
                CodegenProperty cp = fromProperty("inner", ap);
                if (cp.complexType != null) {
                    imports.add(cp.complexType);
                }
                imports.add(cp.baseType);

                // recursively add import
                CodegenProperty innerCp = cp;
                while(innerCp != null) {
                    if(innerCp.complexType != null) {
                        imports.add(innerCp.complexType);
                    }
                    innerCp = innerCp.items;
                }

                codegenParameter.items = cp;
                codegenParameter.dataType = cp.datatype;
                codegenParameter.baseType = cp.complexType;
                codegenParameter.isPrimitiveType = cp.isPrimitiveType;
                codegenParameter.isContainer = true;
                codegenParameter.isListContainer = true;

                // set boolean flag (e.g. isString)
                setParameterBooleanFlagWithCodegenProperty(codegenParameter, cp);
            } else {
                Model sub = bp.getSchema();
                if (sub instanceof RefModel) {
                    String name = ((RefModel) sub).getSimpleRef();
                    name = getAlias(name);
                    if (typeMapping.containsKey(name)) {
                        name = typeMapping.get(name);
                        codegenParameter.baseType = name;
                    } else {
                        name = toModelName(name);
                        codegenParameter.baseType = name;
                        if (defaultIncludes.contains(name)) {
                            imports.add(name);
                        }
                        imports.add(name);
                        name = getTypeDeclaration(name);
                    }
                    codegenParameter.dataType = name;
                }
            }
            codegenParameter.paramName = toParamName(bp.getName());
        } */

        // Issue #2561 (neilotoole) : Set the is<TYPE>Param flags.
        // This code has been moved to here from #fromOperation
        // because these values should be set before calling #postProcessParameter.
        // See: https://github.com/swagger-api/swagger-codegen/issues/2561
        if (parameter instanceof QueryParameter) {
            codegenParameter.isQueryParam = true;
        } else if (parameter instanceof PathParameter) {
            codegenParameter.required = true;
            codegenParameter.isPathParam = true;
        } else if (parameter instanceof HeaderParameter) {
            codegenParameter.isHeaderParam = true;
        } else if (parameter instanceof CookieParameter) {
            codegenParameter.isCookieParam = true;
        }
        /** TODO:
        else if (parameter instanceof BodyParameter) {
            codegenParameter.isBodyParam = true;
            codegenParameter.isBinary = isDataTypeBinary(codegenParameter.dataType);
        }

        else if (parameter instanceof FormParameter) {
            if ("file".equalsIgnoreCase(((FormParameter) parameter).getType()) || "file".equals(codegenParameter.baseType)) {
                codegenParameter.isFile = true;
            } else {
                codegenParameter.notFile = true;
            }
            codegenParameter.isFormParam = true;
        }
        */
        // set the example value
        // if not specified in x-example, generate a default value
<<<<<<< HEAD
        if (codegenParameter.vendorExtensions != null && codegenParameter.vendorExtensions.containsKey("x-example")) {
            codegenParameter.example = Json.pretty(codegenParameter.vendorExtensions.get("x-example"));
        } else if (Boolean.TRUE.equals(codegenParameter.isString)) {
            codegenParameter.example = codegenParameter.paramName + "_example";
        } else if (Boolean.TRUE.equals(codegenParameter.isBoolean)) {
            codegenParameter.example = "true";
        } else if (Boolean.TRUE.equals(codegenParameter.isLong)) {
            codegenParameter.example = "789";
        } else if (Boolean.TRUE.equals(codegenParameter.isInteger)) {
            codegenParameter.example = "56";
        } else if (Boolean.TRUE.equals(codegenParameter.isFloat)) {
            codegenParameter.example = "3.4";
        } else if (Boolean.TRUE.equals(codegenParameter.isDouble)) {
            codegenParameter.example = "1.2";
        } else if (Boolean.TRUE.equals(codegenParameter.isBinary)) {
            codegenParameter.example = "BINARY_DATA_HERE";
        } else if (Boolean.TRUE.equals(codegenParameter.isByteArray)) {
            codegenParameter.example = "B";
        } else if (Boolean.TRUE.equals(codegenParameter.isFile)) {
            codegenParameter.example = "/path/to/file.txt";
        } else if (Boolean.TRUE.equals(codegenParameter.isDate)) {
            codegenParameter.example = "2013-10-20";
        } else if (Boolean.TRUE.equals(codegenParameter.isDateTime)) {
            codegenParameter.example = "2013-10-20T19:20:30+01:00";
        } else if (Boolean.TRUE.equals(codegenParameter.isUuid)) {
            codegenParameter.example = "38400000-8cf0-11bd-b23e-10b96e4ef00d";
        } else if (Boolean.TRUE.equals(codegenParameter.isFile)) {
            codegenParameter.example = "/path/to/file.txt";
=======
        if (p.vendorExtensions.containsKey("x-example")) {
            p.example = Json.pretty(p.vendorExtensions.get("x-example"));
        } else if (Boolean.TRUE.equals(p.isUuid) && (Boolean.TRUE.equals(p.isString))) {
            p.example = "38400000-8cf0-11bd-b23e-10b96e4ef00d";
        } else if (Boolean.TRUE.equals(p.isString)) {
            p.example = p.paramName + "_example";
        } else if (Boolean.TRUE.equals(p.isBoolean)) {
            p.example = "true";
        } else if (Boolean.TRUE.equals(p.isLong)) {
            p.example = "789";
        } else if (Boolean.TRUE.equals(p.isInteger)) {
            p.example = "56";
        } else if (Boolean.TRUE.equals(p.isFloat)) {
            p.example = "3.4";
        } else if (Boolean.TRUE.equals(p.isNumber)) {
            p.example = "8.14";
        } else if (Boolean.TRUE.equals(p.isDouble)) {
            p.example = "1.2";
        } else if (Boolean.TRUE.equals(p.isBinary)) {
            p.example = "BINARY_DATA_HERE";
        } else if (Boolean.TRUE.equals(p.isByteArray)) {
            p.example = "B";
        } else if (Boolean.TRUE.equals(p.isFile)) {
            p.example = "/path/to/file.txt";
        } else if (Boolean.TRUE.equals(p.isDate)) {
            p.example = "2013-10-20";
        } else if (Boolean.TRUE.equals(p.isDateTime)) {
            p.example = "2013-10-20T19:20:30+01:00";
        } else if (Boolean.TRUE.equals(p.isFile)) {
            p.example = "/path/to/file.txt";
>>>>>>> db0fe473
        }

        // set the parameter excample value
        // should be overridden by lang codegen
        setParameterExampleValue(codegenParameter);

        postProcessParameter(codegenParameter);
        return codegenParameter;
    }

    public boolean isDataTypeBinary(String dataType) {
        if (dataType != null) {
            return dataType.toLowerCase().startsWith("byte");
        } else {
            return false;
        }
    }

    public boolean isDataTypeFile(String dataType) {
        if (dataType != null) {
            return dataType.toLowerCase().equals("file");
        } else {
            return false;
        }
    }

    /**
     * Convert map of Swagger SecurityScheme objects to a list of Codegen Security objects
     *
     * @param securitySchemeMap a map of Swagger SecuritySchemeDefinition object
     * @return a list of Codegen Security objects
     */
    @SuppressWarnings("static-method")
    public List<CodegenSecurity> fromSecurity(Map<String, SecurityScheme> securitySchemeMap) {
        if (securitySchemeMap == null) {
            return Collections.emptyList();
        }

        List<CodegenSecurity> securities = new ArrayList<CodegenSecurity>(securitySchemeMap.size());
        for (String key : securitySchemeMap.keySet()) {
            final SecurityScheme schemeDefinition = securitySchemeMap.get(key);

            CodegenSecurity codegenSecurity = CodegenModelFactory.newInstance(CodegenModelType.SECURITY);
            codegenSecurity.name = key;
            codegenSecurity.type = schemeDefinition.getType().toString();
            codegenSecurity.isCode = codegenSecurity.isPassword = codegenSecurity.isApplication = codegenSecurity.isImplicit = false;

            if (SecurityScheme.Type.APIKEY.equals(schemeDefinition.getType())) {
                codegenSecurity.isBasic = codegenSecurity.isOAuth = false;
                codegenSecurity.isApiKey = true;
                codegenSecurity.keyParamName = schemeDefinition.getName();
                codegenSecurity.isKeyInHeader = schemeDefinition.getIn() == SecurityScheme.In.HEADER;
                codegenSecurity.isKeyInQuery = !codegenSecurity.isKeyInHeader;
            } else if (SecurityScheme.Type.HTTP.equals(schemeDefinition.getType())) {
                codegenSecurity.isKeyInHeader = codegenSecurity.isKeyInQuery = codegenSecurity.isApiKey = codegenSecurity.isOAuth = false;
                codegenSecurity.isBasic = true;
            } else if (SecurityScheme.Type.OAUTH2.equals(schemeDefinition.getType())) {
                codegenSecurity.isKeyInHeader = codegenSecurity.isKeyInQuery = codegenSecurity.isApiKey = codegenSecurity.isBasic = false;
                codegenSecurity.isOAuth = true;
                final OAuthFlows flows = schemeDefinition.getFlows();
                if (schemeDefinition.getFlows() == null) {
                    throw new RuntimeException("missing oauth flow in " + codegenSecurity.name);
                }
                if(flows.getPassword() != null) {
                    setOauth2Info(codegenSecurity, flows.getPassword());
                    codegenSecurity.isPassword = true;
                    codegenSecurity.flow = "password";
                }
                else if(flows.getImplicit() != null) {
                    setOauth2Info(codegenSecurity, flows.getImplicit());
                    codegenSecurity.isImplicit = true;
                    codegenSecurity.flow = "implicit";
                }
                else if(flows.getClientCredentials() != null) {
                    setOauth2Info(codegenSecurity, flows.getClientCredentials());
                    codegenSecurity.isApplication = true;
                    codegenSecurity.flow = "application";
                }
                else if(flows.getAuthorizationCode() != null) {
                    setOauth2Info(codegenSecurity, flows.getAuthorizationCode());
                    codegenSecurity.isCode = true;
                    codegenSecurity.flow = "accessCode";
                }
                else {
                    throw new RuntimeException("Could not identify any oauth2 flow in " + codegenSecurity.name);
                }
            }

            securities.add(codegenSecurity);
        }

        // sort auth methods to maintain the same order
        Collections.sort(securities, new Comparator<CodegenSecurity>() {
            @Override
            public int compare(CodegenSecurity one, CodegenSecurity another) {
                return ObjectUtils.compare(one.name, another.name);
            }
        });
        // set 'hasMore'
        Iterator<CodegenSecurity> it = securities.iterator();
        while (it.hasNext()) {
            final CodegenSecurity security = it.next();
            security.hasMore = it.hasNext();
        }

        return securities;
    }

    protected void setReservedWordsLowerCase(List<String> words) {
        reservedWords = new HashSet<String>();
        for (String word : words) {
            reservedWords.add(word.toLowerCase());
        }
    }

    protected boolean isReservedWord(String word) {
        return word != null && reservedWords.contains(word.toLowerCase());
    }

    /**
     * Get operationId from the operation object, and if it's blank, generate a new one from the given parameters.
     *
     * @param operation the operation object
     * @param path the path of the operation
     * @param httpMethod the HTTP method of the operation
     * @return the (generated) operationId
     */
    protected String getOrGenerateOperationId(Operation operation, String path, String httpMethod) {
        String operationId = operation.getOperationId();
        if (StringUtils.isBlank(operationId)) {
            String tmpPath = path;
            tmpPath = tmpPath.replaceAll("\\{", "");
            tmpPath = tmpPath.replaceAll("\\}", "");
            String[] parts = (tmpPath + "/" + httpMethod).split("/");
            StringBuilder builder = new StringBuilder();
            if ("/".equals(tmpPath)) {
                // must be root tmpPath
                builder.append("root");
            }
            for (String part : parts) {
                if (part.length() > 0) {
                    if (builder.toString().length() == 0) {
                        part = Character.toLowerCase(part.charAt(0)) + part.substring(1);
                    } else {
                        part = initialCaps(part);
                    }
                    builder.append(part);
                }
            }
            operationId = sanitizeName(builder.toString());
            LOGGER.warn("Empty operationId found for path: " + httpMethod + " " + path + ". Renamed to auto-generated operationId: " + operationId);
        }
        return operationId;
    }

    /**
     * Check the type to see if it needs import the library/module/package
     *
     * @param type name of the type
     * @return true if the library/module/package of the corresponding type needs to be imported
     */
    protected boolean needToImport(String type) {
        return StringUtils.isNotBlank(type) && !defaultIncludes.contains(type)
                && !languageSpecificPrimitives.contains(type);
    }

    @SuppressWarnings("static-method")
    protected List<Map<String, Object>> toExamples(Map<String, Object> examples) {
        if (examples == null) {
            return null;
        }

        final List<Map<String, Object>> output = new ArrayList<Map<String, Object>>(examples.size());
        for (Map.Entry<String, Object> entry : examples.entrySet()) {
            final Map<String, Object> kv = new HashMap<String, Object>();
            kv.put("contentType", entry.getKey());
            kv.put("example", entry.getValue());
            output.add(kv);
        }
        return output;
    }

    private void addHeaders(ApiResponse response, List<CodegenProperty> target) {
        if (response.getHeaders() != null) {
            for (Map.Entry<String, Header> headers : response.getHeaders().entrySet()) {
                target.add(fromProperty(headers.getKey(), headers.getValue().getSchema()));
            }
        }
    }

    private static List<CodegenParameter> addHasMore(List<CodegenParameter> objs) {
        if (objs != null) {
            for (int i = 0; i < objs.size(); i++) {
                if (i > 0) {
                    objs.get(i).secondaryParam = true;
                }
                if (i < objs.size() - 1) {
                    objs.get(i).hasMore = true;
                }
            }
        }
        return objs;
    }

    private static Map<String, Object> addHasMore(Map<String, Object> objs) {
        if (objs != null) {
            for (int i = 0; i < objs.size() - 1; i++) {
                if (i > 0) {
                    objs.put("secondaryParam", true);
                }
                if (i < objs.size() - 1) {
                    objs.put("hasMore", true);
                }
            }
        }
        return objs;
    }

    /**
     * Add operation to group
     *
     * @param tag name of the tag
     * @param resourcePath path of the resource
     * @param operation Swagger Operation object
     * @param co Codegen Operation object
     * @param operations map of Codegen operations
     */
    @SuppressWarnings("static-method")
    public void addOperationToGroup(String tag, String resourcePath, Operation operation, CodegenOperation co, Map<String, List<CodegenOperation>> operations) {
        List<CodegenOperation> opList = operations.get(tag);
        if (opList == null) {
            opList = new ArrayList<CodegenOperation>();
            operations.put(tag, opList);
        }
        // check for operationId uniqueness

        String uniqueName = co.operationId;
        int counter = 0;
        for(CodegenOperation op : opList) {
            if(uniqueName.equals(op.operationId)) {
                uniqueName = co.operationId + "_" + counter;
                counter ++;
            }
        }
        if(!co.operationId.equals(uniqueName)) {
            LOGGER.warn("generated unique operationId `" + uniqueName + "`");
        }
        co.operationId = uniqueName;
        co.operationIdLowerCase = uniqueName.toLowerCase();
        co.operationIdCamelCase = DefaultCodegen.camelize(uniqueName);
        co.operationIdSnakeCase = DefaultCodegen.underscore(uniqueName);
        opList.add(co);
        co.baseName = tag;
    }

    private void addParentContainer(CodegenModel codegenModel, String name, Schema property) {
        final CodegenProperty codegenProperty = fromProperty(name, property);
        addImport(codegenModel, codegenProperty.complexType);
        codegenModel.parent = toInstantiationType(property);
        final String containerType = codegenProperty.containerType;
        final String instantiationType = instantiationTypes.get(containerType);
        if (instantiationType != null) {
            addImport(codegenModel, instantiationType);
        }
        final String mappedType = typeMapping.get(containerType);
        if (mappedType != null) {
            addImport(codegenModel, mappedType);
        }
    }

    /**
     * Underscore the given word.
     * Copied from Twitter elephant bird
     * https://github.com/twitter/elephant-bird/blob/master/core/src/main/java/com/twitter/elephantbird/util/Strings.java
     *
     * @param word The word
     * @return The underscored version of the word
     */
    public static String underscore(String word) {
        String firstPattern = "([A-Z]+)([A-Z][a-z])";
        String secondPattern = "([a-z\\d])([A-Z])";
        String replacementPattern = "$1_$2";
        // Replace package separator with slash.
        word = word.replaceAll("\\.", "/"); // FIXME: a parameter should not be assigned. Also declare the methods parameters as 'final'.
        // Replace $ with two underscores for inner classes.
        word = word.replaceAll("\\$", "__");
        // Replace capital letter with _ plus lowercase letter.
        word = word.replaceAll(firstPattern, replacementPattern);
        word = word.replaceAll(secondPattern, replacementPattern);
        word = word.replace('-', '_');
        // replace space with underscore
        word = word.replace(' ', '_');
        word = word.toLowerCase();
        return word;
    }

    /**
     * Dashize the given word.
     *
     * @param word The word
     * @return The dashized version of the word, e.g. "my-name"
     */
    @SuppressWarnings("static-method")
    protected String dashize(String word) {
        return underscore(word).replaceAll("[_ ]", "-");
    }

    /**
     * Generate the next name for the given name, i.e. append "2" to the base name if not ending with a number,
     * otherwise increase the number by 1. For example:
     *   status    => status2
     *   status2   => status3
     *   myName100 => myName101
     *
     * @param name The base name
     * @return The next name for the base name
     */
    private static String generateNextName(String name) {
        Pattern pattern = Pattern.compile("\\d+\\z");
        Matcher matcher = pattern.matcher(name);
        if (matcher.find()) {
            String numStr = matcher.group();
            int num = Integer.parseInt(numStr) + 1;
            return name.substring(0, name.length() - numStr.length()) + num;
        } else {
            return name + "2";
        }
    }

    protected void addImport(CodegenModel m, String type) {
        if (type != null && needToImport(type)) {
            m.imports.add(type);
        }
    }

    private void addVars(CodegenModel codegenModel, Map<String, Schema> properties, List<String> required) {
        addVars(codegenModel, properties, required, null, null);
    }

<<<<<<< HEAD
    private void addVars(CodegenModel codegenModel, Map<String, Schema> properties, List<String> required, Map<String, Schema> allProperties, List<String> allRequired) {
=======
    private void addVars(CodegenModel m, Map<String, Property> properties, List<String> required,
                         Map<String, Property> allProperties, List<String> allRequired) {
>>>>>>> db0fe473

        codegenModel.hasRequired = false;
        if (properties != null && !properties.isEmpty()) {
            codegenModel.hasVars = true;
            codegenModel.hasEnums = false;


            Set<String> mandatory = required == null ? Collections.<String> emptySet()
                    : new TreeSet<String>(required);
            addVars(codegenModel, codegenModel.vars, properties, mandatory);
            codegenModel.allMandatory = codegenModel.mandatory = mandatory;
        } else {
            codegenModel.emptyVars = true;
            codegenModel.hasVars = false;
            codegenModel.hasEnums = false;
        }

        if (allProperties != null) {
            Set<String> allMandatory = allRequired == null ? Collections.<String> emptySet()
                    : new TreeSet<String>(allRequired);
            addVars(codegenModel, codegenModel.allVars, allProperties, allMandatory);
            codegenModel.allMandatory = allMandatory;
        }
    }

    private void addVars(CodegenModel codegenModel, List<CodegenProperty> vars, Map<String, Schema> properties, Set<String> mandatory) {
        // convert set to list so that we can access the next entry in the loop
        List<Map.Entry<String, Schema>> propertyList = new ArrayList<Map.Entry<String, Schema>>(properties.entrySet());
        final int totalCount = propertyList.size();
        for (int i = 0; i < totalCount; i++) {
            Map.Entry<String, Schema> entry = propertyList.get(i);

            final String key = entry.getKey();
            final Schema propertySchema = entry.getValue();

            if (propertySchema == null) {
                LOGGER.warn("null property for " + key);
            } else {
                final CodegenProperty cp = fromProperty(key, propertySchema);
                cp.required = mandatory.contains(key);
                codegenModel.hasRequired = codegenModel.hasRequired || cp.required;
                codegenModel.hasOptional = codegenModel.hasOptional || !cp.required;
                if (cp.isEnum) {
                    // FIXME: if supporting inheritance, when called a second time for allProperties it is possible for
                    // m.hasEnums to be set incorrectly if allProperties has enumerations but properties does not.
                    codegenModel.hasEnums = true;
                }

                // set model's hasOnlyReadOnly to false if the property is read-only
                if (!Boolean.TRUE.equals(cp.isReadOnly)) {
                    codegenModel.hasOnlyReadOnly = false;
                }

                if (i+1 != totalCount) {
                    cp.hasMore = true;
                    // check the next entry to see if it's read only
                    if (!Boolean.TRUE.equals(propertyList.get(i+1).getValue().getReadOnly())) {
                        cp.hasMoreNonReadOnly = true; // next entry is not ready only
                    }
                }

                if (cp.isContainer) {
                    addImport(codegenModel, typeMapping.get("array"));
                }

                addImport(codegenModel, cp.baseType);
                CodegenProperty innerCp = cp;
                while(innerCp != null) {
                    addImport(codegenModel, innerCp.complexType);
                    innerCp = innerCp.items;
                }
                vars.add(cp);

                // if required, add to the list "requiredVars"
                if (Boolean.TRUE.equals(cp.required)) {
                    codegenModel.requiredVars.add(cp);
                } else { // else add to the list "optionalVars" for optional property
                    codegenModel.optionalVars.add(cp);
                }

                // if readonly, add to readOnlyVars (list of properties)
                if (Boolean.TRUE.equals(cp.isReadOnly)) {
                    codegenModel.readOnlyVars.add(cp);
                } else { // else add to readWriteVars (list of properties)
                    // FIXME: readWriteVars can contain duplicated properties. Debug/breakpoint here while running C# generator (Dog and Cat models)
                    codegenModel.readWriteVars.add(cp);
                }
            }
        }
    }

    /**
     * Determine all of the types in the model definitions that are aliases of
     * simple types.
     * @param allSchemas The complete set of model definitions.
     * @return A mapping from model name to type alias
     */
    private static Map<String, String> getAllAliases(Map<String, Schema> allSchemas) {
        Map<String, String> aliases = new HashMap<>();
        if (allSchemas == null || allSchemas.isEmpty()) {
            return aliases;
        }
        for (Map.Entry<String, Schema> entry : allSchemas.entrySet()) {
            String swaggerName = entry.getKey();
            Schema schema = entry.getValue();
            if (schema.getType() != null && !schema.getType().equals("object") && schema.getEnum() == null) {
                aliases.put(swaggerName, schema.getType());
            }
        }
        return aliases;
    }

    /**
     * Remove characters not suitable for variable or method name from the input and camelize it
     *
     * @param name string to be camelize
     * @return camelized string
     */
    @SuppressWarnings("static-method")
    public String removeNonNameElementToCamelCase(String name) {
        return removeNonNameElementToCamelCase(name, "[-_:;#]");
    }

    /**
     * Remove characters that is not good to be included in method name from the input and camelize it
     *
     * @param name string to be camelize
     * @param nonNameElementPattern a regex pattern of the characters that is not good to be included in name
     * @return camelized string
     */
    protected String removeNonNameElementToCamelCase(final String name, final String nonNameElementPattern) {
        String result = StringUtils.join(Lists.transform(Lists.newArrayList(name.split(nonNameElementPattern)), new Function<String, String>() {
            @Nullable
            @Override
            public String apply(String input) {
                return StringUtils.capitalize(input);
            }
        }), "");
        if (result.length() > 0) {
            result = result.substring(0, 1).toLowerCase() + result.substring(1);
        }
        return result;
    }

    /**
     * Camelize name (parameter, property, method, etc) with upper case for first letter
     * copied from Twitter elephant bird
     * https://github.com/twitter/elephant-bird/blob/master/core/src/main/java/com/twitter/elephantbird/util/Strings.java
     *
     * @param word string to be camelize
     * @return camelized string
     */
    public static String camelize(String word) {
        return camelize(word, false);
    }

    /**
     * Camelize name (parameter, property, method, etc)
     *
     * @param word string to be camelize
     * @param lowercaseFirstLetter lower case for first letter if set to true
     * @return camelized string
     */
    public static String camelize(String word, boolean lowercaseFirstLetter) {
        // Replace all slashes with dots (package separator)
        Pattern p = Pattern.compile("\\/(.?)");
        Matcher m = p.matcher(word);
        while (m.find()) {
            word = m.replaceFirst("." + m.group(1)/*.toUpperCase()*/); // FIXME: a parameter should not be assigned. Also declare the methods parameters as 'final'.
            m = p.matcher(word);
        }

        // case out dots
        String[] parts = word.split("\\.");
        StringBuilder f = new StringBuilder();
        for (String z : parts) {
            if (z.length() > 0) {
                f.append(Character.toUpperCase(z.charAt(0))).append(z.substring(1));
            }
        }
        word = f.toString();

        m = p.matcher(word);
        while (m.find()) {
            word = m.replaceFirst("" + Character.toUpperCase(m.group(1).charAt(0)) + m.group(1).substring(1)/*.toUpperCase()*/);
            m = p.matcher(word);
        }

        // Uppercase the class name.
        p = Pattern.compile("(\\.?)(\\w)([^\\.]*)$");
        m = p.matcher(word);
        if (m.find()) {
            String rep = m.group(1) + m.group(2).toUpperCase() + m.group(3);
            rep = rep.replaceAll("\\$", "\\\\\\$");
            word = m.replaceAll(rep);
        }

        // Remove all underscores (underscore_case to camelCase)
        p = Pattern.compile("(_)(.)");
        m = p.matcher(word);
        while (m.find()) {
            String original = m.group(2);
            String upperCase = original.toUpperCase();
            if (original.equals(upperCase)) {
                word = word.replaceFirst("_", "");
            } else {
                word = m.replaceFirst(upperCase);
            }
            m = p.matcher(word);
        }

        // Remove all hyphens (hyphen-case to camelCase)
        p = Pattern.compile("(-)(.)");
        m = p.matcher(word);
        while (m.find()) {
            word = m.replaceFirst(m.group(2).toUpperCase());
            m = p.matcher(word);
        }

        if (lowercaseFirstLetter && word.length() > 0) {
            word = word.substring(0, 1).toLowerCase() + word.substring(1);
        }

        return word;
    }

    public String apiFilename(String templateName, String tag) {
        String suffix = apiTemplateFiles().get(templateName);
        return apiFileFolder() + '/' + toApiFilename(tag) + suffix;
    }

    /**
     * Return the full path and API documentation file
     *
     * @param templateName template name
     * @param tag tag
     *
     * @return the API documentation file name with full path
     */
    public String apiDocFilename(String templateName, String tag) {
        String suffix = apiDocTemplateFiles().get(templateName);
        return apiDocFileFolder() + '/' + toApiDocFilename(tag) + suffix;
    }

    /**
     * Return the full path and API test file
     *
     * @param templateName template name
     * @param tag tag
     *
     * @return the API test file name with full path
     */
    public String apiTestFilename(String templateName, String tag) {
        String suffix = apiTestTemplateFiles().get(templateName);
        return apiTestFileFolder() + '/' + toApiTestFilename(tag) + suffix;
    }

    public boolean shouldOverwrite(String filename) {
        return !(skipOverwrite && new File(filename).exists());
    }

    public boolean isSkipOverwrite() {
        return skipOverwrite;
    }

    public void setSkipOverwrite(boolean skipOverwrite) {
        this.skipOverwrite = skipOverwrite;
    }

    public boolean isRemoveOperationIdPrefix() {
        return removeOperationIdPrefix;
    }

    public void setRemoveOperationIdPrefix(boolean removeOperationIdPrefix) {
        this.removeOperationIdPrefix = removeOperationIdPrefix;
    }

    /**
     * All library templates supported.
     * (key: library name, value: library description)
     * @return the supported libraries
     */
    public Map<String, String> supportedLibraries() {
        return supportedLibraries;
    }

    /**
     * Set library template (sub-template).
     *
     * @param library Library template
     */
    public void setLibrary(String library) {
        if (library != null && !supportedLibraries.containsKey(library)) {
            StringBuilder sb = new StringBuilder("Unknown library: " + library + "\nAvailable libraries:");
            if(supportedLibraries.size() == 0) {
                sb.append("\n  ").append("NONE");
            } else {
                for (String lib : supportedLibraries.keySet()) {
                    sb.append("\n  ").append(lib);
                }
            }
            throw new RuntimeException(sb.toString());
        }
        this.library = library;
    }

    /**
     * Library template (sub-template).
     *
     * @return Library template
     */
    public String getLibrary() {
        return library;
    }

    /**
     * Set Git user ID.
     *
     * @param gitUserId Git user ID
     */
    public void setGitUserId(String gitUserId) {
        this.gitUserId = gitUserId;
    }

    /**
     * Git user ID
     *
     * @return Git user ID
     */
    public String getGitUserId() {
        return gitUserId;
    }

    /**
     * Set Git repo ID.
     *
     * @param gitRepoId Git repo ID
     */
    public void setGitRepoId(String gitRepoId) {
        this.gitRepoId = gitRepoId;
    }

    /**
     * Git repo ID
     *
     * @return Git repo ID
     */
    public String getGitRepoId() {
        return gitRepoId;
    }

    /**
     * Set release note.
     *
     * @param releaseNote Release note
     */
    public void setReleaseNote(String releaseNote) {
        this.releaseNote = releaseNote;
    }

    /**
     * Release note
     *
     * @return Release note
     */
    public String getReleaseNote() {
        return releaseNote;
    }

    /**
     * Set HTTP user agent.
     *
     * @param httpUserAgent HTTP user agent
     */
    public void setHttpUserAgent(String httpUserAgent) {
        this.httpUserAgent = httpUserAgent;
    }

    /**
     * HTTP user agent
     *
     * @return HTTP user agent
     */
    public String getHttpUserAgent() {
        return httpUserAgent;
    }

    @SuppressWarnings("static-method")
    protected CliOption buildLibraryCliOption(Map<String, String> supportedLibraries) {
        StringBuilder sb = new StringBuilder("library template (sub-template) to use:");
        for (String lib : supportedLibraries.keySet()) {
            sb.append("\n").append(lib).append(" - ").append(supportedLibraries.get(lib));
        }
        return new CliOption("library", sb.toString());
    }

    /**
     * Sanitize name (parameter, property, method, etc)
     *
     * @param name string to be sanitize
     * @return sanitized string
     */
    @SuppressWarnings("static-method")
    public String sanitizeName(String name) {
        // NOTE: performance wise, we should have written with 2 replaceAll to replace desired
        // character with _ or empty character. Below aims to spell out different cases we've
        // encountered so far and hopefully make it easier for others to add more special
        // cases in the future.

        // better error handling when map/array type is invalid
        if (name == null) {
            LOGGER.error("String to be sanitized is null. Default to ERROR_UNKNOWN");
            return "ERROR_UNKNOWN";
        }

        // if the name is just '$', map it to 'value' for the time being.
        if ("$".equals(name)) {
            return "value";
        }

        // input[] => input
        name = name.replaceAll("\\[\\]", ""); // FIXME: a parameter should not be assigned. Also declare the methods parameters as 'final'.

        // input[a][b] => input_a_b
        name = name.replaceAll("\\[", "_");
        name = name.replaceAll("\\]", "");

        // input(a)(b) => input_a_b
        name = name.replaceAll("\\(", "_");
        name = name.replaceAll("\\)", "");

        // input.name => input_name
        name = name.replaceAll("\\.", "_");

        // input-name => input_name
        name = name.replaceAll("-", "_");

        // input name and age => input_name_and_age
        name = name.replaceAll(" ", "_");

        // remove everything else other than word, number and _
        // $php_variable => php_variable
        if (allowUnicodeIdentifiers) { //could be converted to a single line with ?: operator
            name = Pattern.compile("\\W", Pattern.UNICODE_CHARACTER_CLASS).matcher(name).replaceAll("");
        }
        else {
            name = name.replaceAll("\\W", "");
        }

        return name;
    }

    /**
     * Sanitize tag
     *
     * @param tag Tag
     * @return Sanitized tag
     */
    public String sanitizeTag(String tag) {
        tag = camelize(sanitizeName(tag));

        // tag starts with numbers
        if (tag.matches("^\\d.*")) {
            tag = "Class" + tag;
        }

        return tag;
    }

    @Override
    public Object getHandlebarHelper() {
        // TODO: this class should be abstract
        return null;
    }

    /**
     * Only write if the file doesn't exist
     *
     * @param outputFolder Output folder
     * @param supportingFile Supporting file
     */
    public void writeOptional(String outputFolder, SupportingFile supportingFile) {
        String folder = "";

        if(outputFolder != null && !"".equals(outputFolder)) {
            folder += outputFolder + File.separator;
        }
        folder += supportingFile.folder;
        if(!"".equals(folder)) {
            folder += File.separator + supportingFile.destinationFilename;
        }
        else {
            folder = supportingFile.destinationFilename;
        }
        if(!new File(folder).exists()) {
            supportingFiles.add(supportingFile);
        } else {
            LOGGER.info("Skipped overwriting " + supportingFile.destinationFilename + " as the file already exists in " + folder);
        }
    }

    /**
     * Set CodegenParameter boolean flag using CodegenProperty.
     *
     * @param parameter Codegen Parameter
     * @param property  Codegen property
     */
    public void setParameterBooleanFlagWithCodegenProperty(CodegenParameter parameter, CodegenProperty property) {
        if (parameter == null) {
            LOGGER.error("Codegen Parameter cannot be null.");
            return;
        }

        if (property == null) {
            LOGGER.error("Codegen Property cannot be null.");
            return;
        }

        if (Boolean.TRUE.equals(property.isUuid) && Boolean.TRUE.equals(property.isString)) {
            parameter.isUuid = true;
        } else if (Boolean.TRUE.equals(property.isByteArray)) {
            parameter.isByteArray = true;
            parameter.isPrimitiveType = true;
        } else if (Boolean.TRUE.equals(property.isString)) {
            parameter.isString = true;
            parameter.isPrimitiveType = true;
        } else if (Boolean.TRUE.equals(property.isBoolean)) {
            parameter.isBoolean = true;
            parameter.isPrimitiveType = true;
        } else if (Boolean.TRUE.equals(property.isLong)) {
            parameter.isLong = true;
            parameter.isPrimitiveType = true;
        } else if (Boolean.TRUE.equals(property.isInteger)) {
            parameter.isInteger = true;
            parameter.isPrimitiveType = true;
        } else if (Boolean.TRUE.equals(property.isDouble)) {
            parameter.isDouble = true;
            parameter.isPrimitiveType = true;
        } else if (Boolean.TRUE.equals(property.isFloat)) {
            parameter.isFloat = true;
            parameter.isPrimitiveType = true;
        }  else if (Boolean.TRUE.equals(property.isNumber)) {
            parameter.isNumber = true;
            parameter.isPrimitiveType = true;
        } else if (Boolean.TRUE.equals(property.isBinary)) {
            parameter.isByteArray = true;
            parameter.isPrimitiveType = true;
        } else if (Boolean.TRUE.equals(property.isFile)) {
            parameter.isFile = true;
        } else if (Boolean.TRUE.equals(property.isDate)) {
            parameter.isDate = true;
            parameter.isPrimitiveType = true;
        } else if (Boolean.TRUE.equals(property.isDateTime)) {
            parameter.isDateTime = true;
            parameter.isPrimitiveType = true;
        } else {
            LOGGER.debug("Property type is not primitive: " + property.datatype);
        }
    }


    /**
     * Update codegen property's enum by adding "enumVars" (with name and value)
     *
     * @param var list of CodegenProperty
     */
    public void updateCodegenPropertyEnum(CodegenProperty var) {
        Map<String, Object> allowableValues = var.allowableValues;

        // handle ArrayProperty
        if (var.items != null) {
            allowableValues = var.items.allowableValues;
        }

        if (allowableValues == null) {
            return;
        }

        List<Object> values = (List<Object>) allowableValues.get("values");
        if (values == null) {
            return;
        }

        // put "enumVars" map into `allowableValues", including `name` and `value`
        List<Map<String, String>> enumVars = new ArrayList<Map<String, String>>();
        String commonPrefix = findCommonPrefixOfVars(values);
        int truncateIdx = commonPrefix.length();
        for (Object value : values) {
            Map<String, String> enumVar = new HashMap<String, String>();
            String enumName;
            if (truncateIdx == 0) {
                enumName = value.toString();
            } else {
                enumName = value.toString().substring(truncateIdx);
                if ("".equals(enumName)) {
                    enumName = value.toString();
                }
            }
            enumVar.put("name", toEnumVarName(enumName, var.datatype));
            enumVar.put("value", toEnumValue(value.toString(), var.datatype));
            enumVars.add(enumVar);
        }
        allowableValues.put("enumVars", enumVars);

        // handle default value for enum, e.g. available => StatusEnum.AVAILABLE
        if (var.defaultValue != null) {
            String enumName = null;
            for (Map<String, String> enumVar : enumVars) {
                if (toEnumValue(var.defaultValue, var.datatype).equals(enumVar.get("value"))) {
                    enumName = enumVar.get("name");
                    break;
                }
            }
            if (enumName != null) {
                var.defaultValue = toEnumDefaultValue(enumName, var.datatypeWithEnum);
            }
        }
    }

    /**
     * If the pattern misses the delimiter, add "/" to the beginning and end
     * Otherwise, return the original pattern
     *
     * @param pattern the pattern (regular expression)
     * @return the pattern with delimiter
     */
    public String addRegularExpressionDelimiter(String pattern) {
        if (StringUtils.isEmpty(pattern)) {
            return pattern;
        }

        if (!pattern.matches("^/.*")) {
            return "/" + pattern.replaceAll("/", "\\\\/") + "/";
        }

        return pattern;
    }

    /**
     * reads propertyKey from additionalProperties, converts it to a boolean and
     * writes it back to additionalProperties to be usable as a boolean in
     * mustache files.
     *
     * @param propertyKey property key
     * @return property value as boolean
     */
    public boolean convertPropertyToBooleanAndWriteBack(String propertyKey) {
        boolean booleanValue = false;
        if (additionalProperties.containsKey(propertyKey)) {
            booleanValue = convertPropertyToBoolean(propertyKey);
            // write back as boolean
            writePropertyBack(propertyKey, booleanValue);
        }

        return booleanValue;
    }

    /**
     * Provides an override location, if any is specified, for the .swagger-codegen-ignore.
     *
     * This is originally intended for the first generation only.
     *
     * @return a string of the full path to an override ignore file.
     */
    public String getIgnoreFilePathOverride() {
        return ignoreFilePathOverride;
    }

    /**
     * Sets an override location for the .swagger-codegen.ignore location for the first code generation.
     *
     * @param ignoreFileOverride The full path to an ignore file
     */
    public void setIgnoreFilePathOverride(final String ignoreFileOverride) {
        this.ignoreFilePathOverride = ignoreFileOverride;
    }

    public boolean convertPropertyToBoolean(String propertyKey) {
        boolean booleanValue = false;
        if (additionalProperties.containsKey(propertyKey)) {
            booleanValue = Boolean.valueOf(additionalProperties.get(propertyKey).toString());
        }

        return booleanValue;
    }

    public void writePropertyBack(String propertyKey, boolean value) {
        additionalProperties.put(propertyKey, value);
    }

    protected String getContentType(RequestBody requestBody) {
        if (requestBody == null || requestBody.getContent() == null || requestBody.getContent().isEmpty()) {
            return null;
        }
        return new ArrayList<>(requestBody.getContent().keySet()).get(0);
    }

    protected Schema getSchemaFromResponse(ApiResponse response) {
        if (response.getContent() == null || response.getContent().isEmpty()) {
            return null;
        }
        Schema schema = null;
        for (MediaType mediaType : response.getContent().values()) {
            schema = mediaType.getSchema();
            break;
        }
        return schema;
    }

    private void setOauth2Info(CodegenSecurity codegenSecurity, OAuthFlow flow) {
        codegenSecurity.authorizationUrl = flow.getAuthorizationUrl();
        codegenSecurity.tokenUrl = flow.getTokenUrl();
        codegenSecurity.scopes = flow.getScopes();
    }

    private List<Schema> getInterfaces(ComposedSchema composed) {
        List<Schema> interfaces;
        if(composed.getAllOf() != null && !composed.getAllOf().isEmpty()) {
            return composed.getAllOf();
        } else if(composed.getAnyOf() != null && !composed.getAnyOf().isEmpty()) {
            return composed.getAnyOf();
        } else if(composed.getOneOf() != null && !composed.getOneOf().isEmpty()) {
            return composed.getOneOf();
        } else {
            return null;
        }
    }

    protected void addConsumesInfo(Operation operation, CodegenOperation codegenOperation) {
        if(operation.getRequestBody() == null || operation.getRequestBody().getContent() == null || operation.getRequestBody().getContent().isEmpty()) {
            return;
        }
        Set<String> consumes = operation.getRequestBody().getContent().keySet();
        List<Map<String, String>> mediaTypeList = new ArrayList<>();
        int count = 0;
        for (String key : consumes) {
            Map<String, String> mediaType = new HashMap<>();
            if ("*/*".equals(key)) {
                mediaType.put("mediaType", key);
            } else {
                mediaType.put("mediaType", escapeText(escapeQuotationMark(key)));
            }
            count += 1;
            if (count < consumes.size()) {
                mediaType.put("hasMore", "true");
            } else {
                mediaType.put("hasMore", null);
            }
            mediaTypeList.add(mediaType);
        }
        codegenOperation.consumes = mediaTypeList;
        codegenOperation.hasConsumes = true;
    }

    protected Set<String> getConsumesInfo(Operation operation) {
        if(operation.getRequestBody() == null || operation.getRequestBody().getContent() == null || operation.getRequestBody().getContent().isEmpty()) {
            return null;
        }
        return operation.getRequestBody().getContent().keySet();
    }

    protected void addProducesInfo(ApiResponse response, CodegenOperation codegenOperation) {
        if(response == null || response.getContent() == null || response.getContent().isEmpty()) {
            return;
        }
        Set<String> produces = response.getContent().keySet();
        if(codegenOperation.produces == null) {
            codegenOperation.produces = new ArrayList<>();
        }
        int count = 0;
        for (String key : produces) {
            Map<String, String> mediaType = new HashMap<String, String>();
            // escape quotation to avoid code injection
            if ("*/*".equals(key)) { // "*/*" is a special case, do nothing
                mediaType.put("mediaType", key);
            } else {
                mediaType.put("mediaType", escapeText(escapeQuotationMark(key)));
            }
            count += 1;
            if (count < produces.size()) {
                mediaType.put("hasMore", "true");
            } else {
                mediaType.put("hasMore", null);
            }
            codegenOperation.produces.add(mediaType);
            codegenOperation.hasProduces = Boolean.TRUE;
        }
    }


    protected Set<String> getProducesInfo(Operation operation) {
        if(operation.getResponses() == null || operation.getResponses().isEmpty()) {
            return null;
        }
        return operation.getResponses().keySet();
    }

    protected Schema detectParent(ComposedSchema composedSchema, Map<String, Schema> allSchemas) {
        if (composedSchema.getAllOf() != null && !composedSchema.getAllOf().isEmpty()) {
            Schema schema = composedSchema.getAllOf().get(0);
            String ref = schema.get$ref();
            if (StringUtils.isBlank(ref)) {
                return null;
            }
            ref = getSimpleRef(ref);
            return allSchemas.get(ref);
        }
        return null;
    }

    protected String getSimpleRef(String ref) {
        if (ref.startsWith("#/components/schemas/")) {
            ref = ref.substring(ref.lastIndexOf("/") + 1);
        }
        return ref;
    }

    protected String getCollectionFormat(Parameter parameter) {
        if (Parameter.StyleEnum.FORM.equals(parameter.getStyle())) {
            if (parameter.getExplode() != null && parameter.getExplode()) {
                return "csv";
            } else {
                return "multi";
            }
        }
        else if (Parameter.StyleEnum.PIPEDELIMITED.equals(parameter.getStyle())) {
            return "pipe";
        }
        else if (Parameter.StyleEnum.SPACEDELIMITED.equals(parameter.getStyle())) {
            return "space";
        }
        else {
            return null;
        }
    }

    public CodegenType getTag() {
        return null;
    }

    public String getName() {
        return null;
    }

    public String getHelp() {
        return null;
    }
}<|MERGE_RESOLUTION|>--- conflicted
+++ resolved
@@ -1025,13 +1025,8 @@
             Schema additionalProperties = property.getAdditionalProperties();
             String type = additionalProperties.getType();
             if (null == type) {
-<<<<<<< HEAD
                 LOGGER.error("No Type defined for Additional Property " + additionalProperties + "\n" //
                         + "\tIn Property: " + property);
-=======
-                LOGGER.error("No Type defined for Additional Property " + additionalProperties2 + "\n" //
-                        + "\tIn Property: " + p);
->>>>>>> db0fe473
             }
             String inner = getSchemaType(additionalProperties);
             return instantiationTypes.get("map") + "<String, " + inner + ">";
@@ -1299,7 +1294,6 @@
         if (reservedWords.contains(name)) {
             codegenModel.name = escapeReservedWord(name);
         } else {
-<<<<<<< HEAD
             codegenModel.name = name;
         }
         codegenModel.title = escapeText(schema.getTitle());
@@ -1326,39 +1320,6 @@
             codegenModel.arrayModelType = fromProperty(name, schema).complexType;
             addParentContainer(codegenModel, name, schema);
             //} else if (schema instanceof RefModel) {
-=======
-            m.name = name;
-        }
-        m.title = escapeText(model.getTitle());
-        m.description = escapeText(model.getDescription());
-        m.unescapedDescription = model.getDescription();
-        m.classname = toModelName(name);
-        m.classVarName = toVarName(name);
-        m.classFilename = toModelFilename(name);
-        m.modelJson = Json.pretty(model);
-        m.externalDocs = model.getExternalDocs();
-        m.vendorExtensions = model.getVendorExtensions();
-        m.isAlias = typeAliases.containsKey(name);
-
-        if (model instanceof ModelImpl) {
-            ModelImpl modelImpl = (ModelImpl) model;
-            m.discriminator = modelImpl.getDiscriminator();
-
-            if (modelImpl.getXml() != null) {
-                m.xmlPrefix = modelImpl.getXml().getPrefix();
-                m.xmlNamespace = modelImpl.getXml().getNamespace();
-                m.xmlName = modelImpl.getXml().getName();
-            }
-        }
-
-        if (model instanceof ArrayModel) {
-            ArrayModel am = (ArrayModel) model;
-            ArrayProperty arrayProperty = new ArrayProperty(am.getItems());
-            m.isArrayModel = true;
-            m.arrayModelType = fromProperty(name, arrayProperty).complexType;
-            addParentContainer(m, name, arrayProperty);
-        } else if (model instanceof RefModel) {
->>>>>>> db0fe473
             // TODO
         } else if (schema instanceof ComposedSchema) {
             final ComposedSchema composed = (ComposedSchema) schema;
@@ -1371,10 +1332,9 @@
                 allRequired = new ArrayList<String>();
                 codegenModel.allVars = new ArrayList<CodegenProperty>();
                 int modelImplCnt = 0; // only one inline object allowed in a ComposedModel
-<<<<<<< HEAD
                 for (Schema innerModel: composed.getAllOf()) {
                     if (codegenModel.discriminator == null) {
-                        // TODO: codegenModel.discriminator = innerModel.getDiscriminator();
+                        codegenModel.discriminator = schema.getDiscriminator();
                     }
                     if (innerModel.getXml() != null) {
                         codegenModel.xmlPrefix = innerModel.getXml().getPrefix();
@@ -1384,23 +1344,6 @@
                     if (modelImplCnt++ > 1) {
                         LOGGER.warn("More than one inline schema specified in allOf:. Only the first one is recognized. All others are ignored.");
                         break; // only one ModelImpl with discriminator allowed in allOf
-=======
-                for (Model innerModel: ((ComposedModel)model).getAllOf()) {
-                    if (innerModel instanceof ModelImpl) {
-                        ModelImpl modelImpl = (ModelImpl) innerModel;
-                        if (m.discriminator == null) {
-                            m.discriminator = modelImpl.getDiscriminator();
-                        }
-                        if (modelImpl.getXml() != null) {
-                            m.xmlPrefix = modelImpl.getXml().getPrefix();
-                            m.xmlNamespace = modelImpl.getXml().getNamespace();
-                            m.xmlName = modelImpl.getXml().getName();
-                        }
-                        if (modelImplCnt++ > 1) {
-                            LOGGER.warn("More than one inline schema specified in allOf:. Only the first one is recognized. All others are ignored.");
-                            break; // only one ModelImpl with discriminator allowed in allOf
-                        }
->>>>>>> db0fe473
                     }
                 }
             } else {
@@ -1587,7 +1530,6 @@
         if (propertySchema.getReadOnly() != null) {
             codegenProperty.isReadOnly = propertySchema.getReadOnly();
         }
-<<<<<<< HEAD
         if (propertySchema.getXml() != null) {
             if (propertySchema.getXml().getAttribute() != null) {
                 codegenProperty.isXmlAttribute = propertySchema.getXml().getAttribute();
@@ -1595,19 +1537,9 @@
             codegenProperty.xmlPrefix = propertySchema.getXml().getPrefix();
             codegenProperty.xmlName = propertySchema.getXml().getName();
             codegenProperty.xmlNamespace = propertySchema.getXml().getNamespace();
-=======
-        if (p.getXml() != null) {
-            if (p.getXml().getAttribute() != null) {
-                property.isXmlAttribute = p.getXml().getAttribute();
-            }
-            property.xmlPrefix = p.getXml().getPrefix();
-            property.xmlName = p.getXml().getName();
-            property.xmlNamespace = p.getXml().getNamespace();
->>>>>>> db0fe473
         }
         codegenProperty.vendorExtensions = propertySchema.getExtensions();
 
-<<<<<<< HEAD
         final String type = getSchemaType(propertySchema);
         if (propertySchema instanceof IntegerSchema) {
             codegenProperty.isNumeric = Boolean.TRUE;
@@ -1618,24 +1550,6 @@
             }
             if (propertySchema.getMinimum() != null) {
                 codegenProperty.minimum = String.valueOf(propertySchema.getMinimum().longValue());
-=======
-        String type = getSwaggerType(p);
-        if (p instanceof AbstractNumericProperty) {
-            AbstractNumericProperty np = (AbstractNumericProperty) p;
-            if (np.getMinimum() != null) {
-                if (p instanceof BaseIntegerProperty) { // int, long
-                    property.minimum = String.valueOf(np.getMinimum().longValue());
-                } else { // double, decimal
-                    property.minimum = String.valueOf(np.getMinimum());
-                }
-            }
-            if (np.getMaximum() != null) {
-                if (p instanceof BaseIntegerProperty) { // int, long
-                    property.maximum = String.valueOf(np.getMaximum().longValue());
-                } else { // double, decimal
-                    property.maximum = String.valueOf(np.getMaximum());
-                }
->>>>>>> db0fe473
             }
             if (propertySchema.getMaximum() != null) {
                 codegenProperty.maximum = String.valueOf(propertySchema.getMaximum().longValue());
@@ -1671,11 +1585,7 @@
                 allowableValues.put("values", _enum);
             }
             if(allowableValues.size() > 0) {
-<<<<<<< HEAD
                 codegenProperty.allowableValues = allowableValues;
-=======
-                property.allowableValues = allowableValues;
->>>>>>> db0fe473
             }
         }
 
@@ -1704,66 +1614,16 @@
             codegenProperty.isBoolean = true;
             codegenProperty.getter = toBooleanGetter(name);
         }
-<<<<<<< HEAD
         if (propertySchema instanceof BinarySchema) {
             codegenProperty.isBinary = true;
-=======
-        if (p instanceof IntegerProperty) {
-            IntegerProperty sp = (IntegerProperty) p;
-            property.isInteger = true;
-            if (sp.getEnum() != null) {
-                List<Integer> _enum = sp.getEnum();
-                property._enum = new ArrayList<String>();
-                for(Integer i : _enum) {
-                    property._enum.add(i.toString());
-                }
-                property.isEnum = true;
-
-                // legacy support
-                Map<String, Object> allowableValues = new HashMap<String, Object>();
-                allowableValues.put("values", _enum);
-                property.allowableValues = allowableValues;
-            }
-        }
-        if (p instanceof LongProperty) {
-            LongProperty sp = (LongProperty) p;
-            property.isLong = true;
-            property.isNumeric = true;
-            if (sp.getEnum() != null) {
-                List<Long> _enum = sp.getEnum();
-                property._enum = new ArrayList<String>();
-                for(Long i : _enum) {
-                    property._enum.add(i.toString());
-                }
-                property.isEnum = true;
-
-                // legacy support
-                Map<String, Object> allowableValues = new HashMap<String, Object>();
-                allowableValues.put("values", _enum);
-                property.allowableValues = allowableValues;
-            }
->>>>>>> db0fe473
         }
         if (propertySchema instanceof FileSchema) {
             codegenProperty.isFile = true;
         }
-<<<<<<< HEAD
         if (propertySchema instanceof UUIDSchema) {
             codegenProperty.isUuid = true;
             // keep isString to true to make it backward compatible
             codegenProperty.isString = true;
-=======
-        if (p instanceof BinaryProperty) {
-            property.isBinary = true;
-        }
-        if (p instanceof FileProperty) {
-            property.isFile = true;
-        }
-        if (p instanceof UUIDProperty) {
-            property.isString =true;
-            property.isUuid = true;
-
->>>>>>> db0fe473
         }
         if (propertySchema instanceof ByteArraySchema) {
             codegenProperty.isByteArray = true;
@@ -1780,29 +1640,7 @@
                 List<Double> _enum = propertySchema.getEnum();
                 codegenProperty._enum = new ArrayList<String>();
                 for(Double i : _enum) {
-<<<<<<< HEAD
                     codegenProperty._enum.add(i.toString());
-=======
-                    property._enum.add(i.toString());
-                }
-                property.isEnum = true;
-
-                // legacy support
-                Map<String, Object> allowableValues = new HashMap<String, Object>();
-                allowableValues.put("values", _enum);
-                property.allowableValues = allowableValues;
-            }
-        }
-        if (p instanceof FloatProperty) {
-            FloatProperty sp = (FloatProperty) p;
-            property.isFloat = true;
-            property.isNumeric = true;
-            if (sp.getEnum() != null) {
-                List<Float> _enum = sp.getEnum();
-                property._enum = new ArrayList<String>();
-                for(Float i : _enum) {
-                    property._enum.add(i.toString());
->>>>>>> db0fe473
                 }
                 codegenProperty.isEnum = true;
 
@@ -1818,11 +1656,7 @@
                 List<String> _enum = propertySchema.getEnum();
                 codegenProperty._enum = new ArrayList<String>();
                 for(String i : _enum) {
-<<<<<<< HEAD
                     codegenProperty._enum.add(i);
-=======
-                    property._enum.add(i);
->>>>>>> db0fe473
                 }
                 codegenProperty.isEnum = true;
 
@@ -1838,11 +1672,7 @@
                 List<String> _enum = propertySchema.getEnum();
                 codegenProperty._enum = new ArrayList<String>();
                 for(String i : _enum) {
-<<<<<<< HEAD
                     codegenProperty._enum.add(i);
-=======
-                    property._enum.add(i);
->>>>>>> db0fe473
                 }
                 codegenProperty.isEnum = true;
 
@@ -1865,7 +1695,6 @@
 
         codegenProperty.baseType = getSchemaType(propertySchema);
 
-<<<<<<< HEAD
         if (propertySchema instanceof ArraySchema) {
             codegenProperty.isContainer = true;
             codegenProperty.isListContainer = true;
@@ -1876,18 +1705,6 @@
                 codegenProperty.xmlPrefix= propertySchema.getXml().getPrefix();
                 codegenProperty.xmlNamespace = propertySchema.getXml().getNamespace();
                 codegenProperty.xmlName = propertySchema.getXml().getName();
-=======
-        if (p instanceof ArrayProperty) {
-            property.isContainer = true;
-            property.isListContainer = true;
-            property.containerType = "array";
-            property.baseType = getSwaggerType(p);
-            if (p.getXml() != null) {
-                property.isXmlWrapped = p.getXml().getWrapped() == null ? false : p.getXml().getWrapped();
-                property.xmlPrefix= p.getXml().getPrefix();
-                property.xmlNamespace = p.getXml().getNamespace();
-                property.xmlName = p.getXml().getName();
->>>>>>> db0fe473
             }
             // handle inner property
             codegenProperty.maxItems = propertySchema.getMaxItems();
@@ -1897,21 +1714,12 @@
                 itemName = propertySchema.getExtensions().get("x-item-name").toString();
             }
             if (itemName == null) {
-<<<<<<< HEAD
                 itemName = codegenProperty.name;
             }
             Schema items = ((ArraySchema) propertySchema).getItems();
             CodegenProperty innerCodegenProperty = fromProperty(itemName, items);
             updatePropertyForArray(codegenProperty, innerCodegenProperty);
         } else if (propertySchema instanceof MapSchema || propertySchema.getAdditionalProperties() != null) {
-=======
-                itemName = property.name;
-            }
-            CodegenProperty cp = fromProperty(itemName, ap.getItems());
-            updatePropertyForArray(property, cp);
-        } else if (p instanceof MapProperty) {
-            MapProperty ap = (MapProperty) p;
->>>>>>> db0fe473
 
             codegenProperty.isContainer = true;
             codegenProperty.isMapContainer = true;
@@ -2374,7 +2182,6 @@
                     codegenResponse.baseType = codegenProperty.baseType;
                 }
             }
-<<<<<<< HEAD
             codegenResponse.dataType = codegenProperty.datatype;
 
             if (Boolean.TRUE.equals(codegenProperty.isString)) {
@@ -2405,41 +2212,6 @@
                 codegenResponse.isDateTime = true;
             } else if (Boolean.TRUE.equals(codegenProperty.isUuid)) {
                 codegenResponse.isUuid = true;
-=======
-            r.dataType = cm.datatype;
-
-            if (Boolean.TRUE.equals(cm.isString) && Boolean.TRUE.equals(cm.isUuid)) {
-                r.isUuid = true;
-            } else if (Boolean.TRUE.equals(cm.isByteArray)) {
-                r.isByteArray = true;
-            } else if (Boolean.TRUE.equals(cm.isString)) {
-                r.isString = true;
-            } else if (Boolean.TRUE.equals(cm.isBoolean)) {
-                r.isBoolean = true;
-            } else if (Boolean.TRUE.equals(cm.isLong)) {
-                r.isLong = true;
-                r.isNumeric = true;
-            } else if (Boolean.TRUE.equals(cm.isInteger)) {
-                r.isInteger = true;
-                r.isNumeric = true;
-            } else if (Boolean.TRUE.equals(cm.isNumber)) {
-                r.isNumber = true;
-                r.isNumeric = true;
-            } else if (Boolean.TRUE.equals(cm.isDouble)) {
-                r.isDouble = true;
-                r.isNumeric = true;
-            } else if (Boolean.TRUE.equals(cm.isFloat)) {
-                r.isFloat = true;
-                r.isNumeric = true;
-            } else if (Boolean.TRUE.equals(cm.isBinary)) {
-                r.isBinary = true;
-            } else if (Boolean.TRUE.equals(cm.isFile)) {
-                r.isFile = true;
-            } else if (Boolean.TRUE.equals(cm.isDate)) {
-                r.isDate = true;
-            } else if (Boolean.TRUE.equals(cm.isDateTime)) {
-                r.isDateTime = true;
->>>>>>> db0fe473
             } else {
                 LOGGER.debug("Property type is not primitive: " + codegenProperty.datatype);
             }
@@ -2718,7 +2490,6 @@
         */
         // set the example value
         // if not specified in x-example, generate a default value
-<<<<<<< HEAD
         if (codegenParameter.vendorExtensions != null && codegenParameter.vendorExtensions.containsKey("x-example")) {
             codegenParameter.example = Json.pretty(codegenParameter.vendorExtensions.get("x-example"));
         } else if (Boolean.TRUE.equals(codegenParameter.isString)) {
@@ -2747,38 +2518,6 @@
             codegenParameter.example = "38400000-8cf0-11bd-b23e-10b96e4ef00d";
         } else if (Boolean.TRUE.equals(codegenParameter.isFile)) {
             codegenParameter.example = "/path/to/file.txt";
-=======
-        if (p.vendorExtensions.containsKey("x-example")) {
-            p.example = Json.pretty(p.vendorExtensions.get("x-example"));
-        } else if (Boolean.TRUE.equals(p.isUuid) && (Boolean.TRUE.equals(p.isString))) {
-            p.example = "38400000-8cf0-11bd-b23e-10b96e4ef00d";
-        } else if (Boolean.TRUE.equals(p.isString)) {
-            p.example = p.paramName + "_example";
-        } else if (Boolean.TRUE.equals(p.isBoolean)) {
-            p.example = "true";
-        } else if (Boolean.TRUE.equals(p.isLong)) {
-            p.example = "789";
-        } else if (Boolean.TRUE.equals(p.isInteger)) {
-            p.example = "56";
-        } else if (Boolean.TRUE.equals(p.isFloat)) {
-            p.example = "3.4";
-        } else if (Boolean.TRUE.equals(p.isNumber)) {
-            p.example = "8.14";
-        } else if (Boolean.TRUE.equals(p.isDouble)) {
-            p.example = "1.2";
-        } else if (Boolean.TRUE.equals(p.isBinary)) {
-            p.example = "BINARY_DATA_HERE";
-        } else if (Boolean.TRUE.equals(p.isByteArray)) {
-            p.example = "B";
-        } else if (Boolean.TRUE.equals(p.isFile)) {
-            p.example = "/path/to/file.txt";
-        } else if (Boolean.TRUE.equals(p.isDate)) {
-            p.example = "2013-10-20";
-        } else if (Boolean.TRUE.equals(p.isDateTime)) {
-            p.example = "2013-10-20T19:20:30+01:00";
-        } else if (Boolean.TRUE.equals(p.isFile)) {
-            p.example = "/path/to/file.txt";
->>>>>>> db0fe473
         }
 
         // set the parameter excample value
@@ -3118,12 +2857,7 @@
         addVars(codegenModel, properties, required, null, null);
     }
 
-<<<<<<< HEAD
     private void addVars(CodegenModel codegenModel, Map<String, Schema> properties, List<String> required, Map<String, Schema> allProperties, List<String> allRequired) {
-=======
-    private void addVars(CodegenModel m, Map<String, Property> properties, List<String> required,
-                         Map<String, Property> allProperties, List<String> allRequired) {
->>>>>>> db0fe473
 
         codegenModel.hasRequired = false;
         if (properties != null && !properties.isEmpty()) {
