--- conflicted
+++ resolved
@@ -249,10 +249,6 @@
                 basePath = basePath.substring(0, pos);
             }
 
-<<<<<<< HEAD
-        if (basePath.equals("")) {
-            basePath = "default";
-=======
             if (basePath.equals("")) {
                 basePath = "default";
             } else {
@@ -265,7 +261,6 @@
             }
             opList.add(co);
             co.baseName = basePath;
->>>>>>> 42a04916
         } else {
             super.addOperationToGroup(tag, resourcePath, operation, co, operations);
         }
@@ -468,4 +463,4 @@
         return objs;
     }
 
-}
+}