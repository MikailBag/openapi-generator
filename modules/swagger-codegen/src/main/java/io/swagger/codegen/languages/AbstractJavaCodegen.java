package io.swagger.codegen.languages;

import java.io.File;
import java.util.Arrays;
import java.util.HashMap;
import java.util.HashSet;
import java.util.Iterator;
import java.util.List;
import java.util.ListIterator;
import java.util.Map;
import java.util.regex.Pattern;

import org.apache.commons.lang3.BooleanUtils;
import org.apache.commons.lang3.StringUtils;

import com.google.common.base.Strings;

import io.swagger.codegen.CliOption;
import io.swagger.codegen.CodegenConfig;
import io.swagger.codegen.CodegenConstants;
import io.swagger.codegen.CodegenModel;
import io.swagger.codegen.CodegenOperation;
import io.swagger.codegen.CodegenParameter;
import io.swagger.codegen.CodegenProperty;
import io.swagger.codegen.DefaultCodegen;
import io.swagger.models.Model;
import io.swagger.models.Operation;
import io.swagger.models.Path;
import io.swagger.models.Swagger;
import io.swagger.models.parameters.FormParameter;
import io.swagger.models.parameters.Parameter;
import io.swagger.models.properties.ArrayProperty;
import io.swagger.models.properties.BooleanProperty;
import io.swagger.models.properties.DoubleProperty;
import io.swagger.models.properties.FloatProperty;
import io.swagger.models.properties.IntegerProperty;
import io.swagger.models.properties.LongProperty;
import io.swagger.models.properties.MapProperty;
import io.swagger.models.properties.Property;
import io.swagger.models.properties.StringProperty;


public abstract class AbstractJavaCodegen extends DefaultCodegen implements CodegenConfig {

    public static final String FULL_JAVA_UTIL = "fullJavaUtil";
    public static final String DEFAULT_LIBRARY = "<default>";
    public static final String DATE_LIBRARY = "dateLibrary";
    public static final String SUPPORT_JAVA6 = "supportJava6";

    protected String dateLibrary = "joda";
    protected String invokerPackage = "io.swagger";
    protected String groupId = "io.swagger";
    protected String artifactId = "swagger-java";
    protected String artifactVersion = "1.0.0";
    protected String projectFolder = "src" + File.separator + "main";
    protected String projectTestFolder = "src" + File.separator + "test";
    protected String sourceFolder = projectFolder + File.separator + "java";
    protected String testFolder = projectTestFolder + File.separator + "java";
    protected String localVariablePrefix = "";
    protected boolean fullJavaUtil;
    protected String javaUtilPrefix = "";
    protected Boolean serializableModel = false;
    protected boolean serializeBigDecimalAsString = false;
    protected boolean hideGenerationTimestamp = false;
    protected String apiDocPath = "docs/";
    protected String modelDocPath = "docs/";
    protected boolean supportJava6= false;

    public AbstractJavaCodegen() {
        super();
        supportsInheritance = true;
        modelTemplateFiles.put("model.mustache", ".java");
        apiTemplateFiles.put("api.mustache", ".java");
        apiTestTemplateFiles.put("api_test.mustache", ".java");
        modelDocTemplateFiles.put("model_doc.mustache", ".md");
        apiDocTemplateFiles.put("api_doc.mustache", ".md");

        setReservedWordsLowerCase(
            Arrays.asList(
                // used as internal variables, can collide with parameter names
                "localVarPath", "localVarQueryParams", "localVarHeaderParams", "localVarFormParams",
                "localVarPostBody", "localVarAccepts", "localVarAccept", "localVarContentTypes",
                "localVarContentType", "localVarAuthNames", "localReturnType",
                "ApiClient", "ApiException", "ApiResponse", "Configuration", "StringUtil",

                // language reserved words
                "abstract", "continue", "for", "new", "switch", "assert",
                "default", "if", "package", "synchronized", "boolean", "do", "goto", "private",
                "this", "break", "double", "implements", "protected", "throw", "byte", "else",
                "import", "public", "throws", "case", "enum", "instanceof", "return", "transient",
                "catch", "extends", "int", "short", "try", "char", "final", "interface", "static",
                "void", "class", "finally", "long", "strictfp", "volatile", "const", "float",
                "native", "super", "while")
        );

        languageSpecificPrimitives = new HashSet<String>(
                Arrays.asList(
                        "String",
                        "boolean",
                        "Boolean",
                        "Double",
                        "Integer",
                        "Long",
                        "Float",
                        "Object",
                        "byte[]")
        );
        instantiationTypes.put("array", "ArrayList");
        instantiationTypes.put("map", "HashMap");
        typeMapping.put("date", "Date");
        typeMapping.put("file", "File");
        typeMapping.put("UUID", "String");

        cliOptions.add(new CliOption(CodegenConstants.MODEL_PACKAGE, CodegenConstants.MODEL_PACKAGE_DESC));
        cliOptions.add(new CliOption(CodegenConstants.API_PACKAGE, CodegenConstants.API_PACKAGE_DESC));
        cliOptions.add(new CliOption(CodegenConstants.INVOKER_PACKAGE, CodegenConstants.INVOKER_PACKAGE_DESC));
        cliOptions.add(new CliOption(CodegenConstants.GROUP_ID, CodegenConstants.GROUP_ID_DESC));
        cliOptions.add(new CliOption(CodegenConstants.ARTIFACT_ID, CodegenConstants.ARTIFACT_ID_DESC));
        cliOptions.add(new CliOption(CodegenConstants.ARTIFACT_VERSION, CodegenConstants.ARTIFACT_VERSION_DESC));
        cliOptions.add(new CliOption(CodegenConstants.SOURCE_FOLDER, CodegenConstants.SOURCE_FOLDER_DESC));
        cliOptions.add(new CliOption(CodegenConstants.LOCAL_VARIABLE_PREFIX, CodegenConstants.LOCAL_VARIABLE_PREFIX_DESC));
        cliOptions.add(CliOption.newBoolean(CodegenConstants.SERIALIZABLE_MODEL, CodegenConstants.SERIALIZABLE_MODEL_DESC));
        cliOptions.add(CliOption.newBoolean(CodegenConstants.SERIALIZE_BIG_DECIMAL_AS_STRING, CodegenConstants
                .SERIALIZE_BIG_DECIMAL_AS_STRING_DESC));
        cliOptions.add(CliOption.newBoolean(FULL_JAVA_UTIL, "whether to use fully qualified name for classes under java.util. This option only works for Java API client"));
        cliOptions.add(new CliOption("hideGenerationTimestamp", "hides the timestamp when files were generated"));

        CliOption dateLibrary = new CliOption(DATE_LIBRARY, "Option. Date library to use");
        Map<String, String> dateOptions = new HashMap<String, String>();
        dateOptions.put("java8", "Java 8 native");
        dateOptions.put("java8-localdatetime", "Java 8 using LocalDateTime (for legacy app only)");
        dateOptions.put("joda", "Joda");
        dateOptions.put("legacy", "Legacy java.util.Date");
        dateLibrary.setEnum(dateOptions);

        cliOptions.add(dateLibrary);

    }

    @Override
    public void processOpts() {
        super.processOpts();

        if (additionalProperties.containsKey(SUPPORT_JAVA6)) {
            this.setSupportJava6(Boolean.valueOf(additionalProperties.get(SUPPORT_JAVA6).toString()));
        }
        additionalProperties.put(SUPPORT_JAVA6, supportJava6);


        if (additionalProperties.containsKey(CodegenConstants.INVOKER_PACKAGE)) {
            this.setInvokerPackage((String) additionalProperties.get(CodegenConstants.INVOKER_PACKAGE));
        } else if (additionalProperties.containsKey(CodegenConstants.API_PACKAGE)) {
            // guess from api package
            String derviedInvokerPackage = deriveInvokerPackageName((String)additionalProperties.get(CodegenConstants.API_PACKAGE));
            this.additionalProperties.put(CodegenConstants.INVOKER_PACKAGE, derviedInvokerPackage);
            this.setInvokerPackage((String) additionalProperties.get(CodegenConstants.INVOKER_PACKAGE));
            LOGGER.info("Invoker Package Name, originally not set, is now dervied from api package name: " + derviedInvokerPackage);
        } else if (additionalProperties.containsKey(CodegenConstants.MODEL_PACKAGE)) {
            // guess from model package
            String derviedInvokerPackage = deriveInvokerPackageName((String)additionalProperties.get(CodegenConstants.MODEL_PACKAGE));
            this.additionalProperties.put(CodegenConstants.INVOKER_PACKAGE, derviedInvokerPackage);
            this.setInvokerPackage((String) additionalProperties.get(CodegenConstants.INVOKER_PACKAGE));
            LOGGER.info("Invoker Package Name, originally not set, is now dervied from model package name: " + derviedInvokerPackage);
        } else {
            //not set, use default to be passed to template
            additionalProperties.put(CodegenConstants.INVOKER_PACKAGE, invokerPackage);
        }

        if (additionalProperties.containsKey(CodegenConstants.GROUP_ID)) {
            this.setGroupId((String) additionalProperties.get(CodegenConstants.GROUP_ID));
        } else {
            //not set, use to be passed to template
            additionalProperties.put(CodegenConstants.GROUP_ID, groupId);
        }

        if (additionalProperties.containsKey(CodegenConstants.ARTIFACT_ID)) {
            this.setArtifactId((String) additionalProperties.get(CodegenConstants.ARTIFACT_ID));
        } else {
            //not set, use to be passed to template
            additionalProperties.put(CodegenConstants.ARTIFACT_ID, artifactId);
        }

        if (additionalProperties.containsKey(CodegenConstants.ARTIFACT_VERSION)) {
            this.setArtifactVersion((String) additionalProperties.get(CodegenConstants.ARTIFACT_VERSION));
        } else {
            //not set, use to be passed to template
            additionalProperties.put(CodegenConstants.ARTIFACT_VERSION, artifactVersion);
        }

        if (additionalProperties.containsKey(CodegenConstants.SOURCE_FOLDER)) {
            this.setSourceFolder((String) additionalProperties.get(CodegenConstants.SOURCE_FOLDER));
        }

        if (additionalProperties.containsKey(CodegenConstants.LOCAL_VARIABLE_PREFIX)) {
            this.setLocalVariablePrefix((String) additionalProperties.get(CodegenConstants.LOCAL_VARIABLE_PREFIX));
        }

        if (additionalProperties.containsKey(CodegenConstants.SERIALIZABLE_MODEL)) {
            this.setSerializableModel(Boolean.valueOf(additionalProperties.get(CodegenConstants.SERIALIZABLE_MODEL).toString()));
        }

        if (additionalProperties.containsKey(CodegenConstants.LIBRARY)) {
            this.setLibrary((String) additionalProperties.get(CodegenConstants.LIBRARY));
        }

        if(additionalProperties.containsKey(CodegenConstants.SERIALIZE_BIG_DECIMAL_AS_STRING)) {
            this.setSerializeBigDecimalAsString(Boolean.valueOf(additionalProperties.get(CodegenConstants.SERIALIZE_BIG_DECIMAL_AS_STRING).toString()));
        }

        // need to put back serializableModel (boolean) into additionalProperties as value in additionalProperties is string
        additionalProperties.put(CodegenConstants.SERIALIZABLE_MODEL, serializableModel);

        if (additionalProperties.containsKey(FULL_JAVA_UTIL)) {
            this.setFullJavaUtil(Boolean.valueOf(additionalProperties.get(FULL_JAVA_UTIL).toString()));
        }

        if (fullJavaUtil) {
            javaUtilPrefix = "java.util.";
        }
        additionalProperties.put(FULL_JAVA_UTIL, fullJavaUtil);
        additionalProperties.put("javaUtilPrefix", javaUtilPrefix);

        // make api and model doc path available in mustache template
        additionalProperties.put("apiDocPath", apiDocPath);
        additionalProperties.put("modelDocPath", modelDocPath);

        importMapping.put("List", "java.util.List");

        if (fullJavaUtil) {
            typeMapping.put("array", "java.util.List");
            typeMapping.put("map", "java.util.Map");
            typeMapping.put("DateTime", "java.util.Date");
            typeMapping.remove("List");
            importMapping.remove("Date");
            importMapping.remove("Map");
            importMapping.remove("HashMap");
            importMapping.remove("Array");
            importMapping.remove("ArrayList");
            importMapping.remove("List");
            importMapping.remove("Set");
            importMapping.remove("DateTime");
            instantiationTypes.put("array", "java.util.ArrayList");
            instantiationTypes.put("map", "java.util.HashMap");
        }

        this.sanitizeConfig();

        // optional jackson mappings for BigDecimal support
        importMapping.put("ToStringSerializer", "com.fasterxml.jackson.databind.ser.std.ToStringSerializer");
        importMapping.put("JsonSerialize", "com.fasterxml.jackson.databind.annotation.JsonSerialize");

        // imports for pojos
        importMapping.put("ApiModelProperty", "io.swagger.annotations.ApiModelProperty");
        importMapping.put("ApiModel", "io.swagger.annotations.ApiModel");
        importMapping.put("JsonProperty", "com.fasterxml.jackson.annotation.JsonProperty");
        importMapping.put("JsonCreator", "com.fasterxml.jackson.annotation.JsonCreator");
        importMapping.put("JsonValue", "com.fasterxml.jackson.annotation.JsonValue");
        importMapping.put("SerializedName", "com.google.gson.annotations.SerializedName");
        importMapping.put("Objects", "java.util.Objects");
        importMapping.put("StringUtil", invokerPackage + ".StringUtil");
        // import JsonCreator if JsonProperty is imported
        // used later in recursive import in postProcessingModels
        importMapping.put("com.fasterxml.jackson.annotation.JsonProperty", "com.fasterxml.jackson.annotation.JsonCreator");

        if(additionalProperties.containsKey(DATE_LIBRARY)) {
            setDateLibrary(additionalProperties.get("dateLibrary").toString());
            additionalProperties.put(dateLibrary, "true");
        }

        if("joda".equals(dateLibrary)) {
            typeMapping.put("date", "LocalDate");
            typeMapping.put("DateTime", "DateTime");

            importMapping.put("LocalDate", "org.joda.time.LocalDate");
            importMapping.put("DateTime", "org.joda.time.DateTime");
        }
        else if (dateLibrary.startsWith("java8")) {
            additionalProperties.put("java8", "true");
            typeMapping.put("date", "LocalDate");
            importMapping.put("LocalDate", "java.time.LocalDate");
            if ("java8-localdatetime".equals(dateLibrary)) {
                typeMapping.put("DateTime", "LocalDateTime");
                importMapping.put("LocalDateTime", "java.time.LocalDateTime");
            } else {
                typeMapping.put("DateTime", "OffsetDateTime");
                importMapping.put("OffsetDateTime", "java.time.OffsetDateTime");
            }
        }
    }

    private void sanitizeConfig() {
        // Sanitize any config options here. We also have to update the additionalProperties because
        // the whole additionalProperties object is injected into the main object passed to the mustache layer

        this.setApiPackage(sanitizePackageName(apiPackage));
        if (additionalProperties.containsKey(CodegenConstants.API_PACKAGE)) {
            this.additionalProperties.put(CodegenConstants.API_PACKAGE, apiPackage);
        }

        this.setModelPackage(sanitizePackageName(modelPackage));
        if (additionalProperties.containsKey(CodegenConstants.MODEL_PACKAGE)) {
            this.additionalProperties.put(CodegenConstants.MODEL_PACKAGE, modelPackage);
        }

        this.setInvokerPackage(sanitizePackageName(invokerPackage));
        if (additionalProperties.containsKey(CodegenConstants.INVOKER_PACKAGE)) {
            this.additionalProperties.put(CodegenConstants.INVOKER_PACKAGE, invokerPackage);
        }
    }

    @Override
    public String escapeReservedWord(String name) {
        return "_" + name;
    }

    @Override
    public String apiFileFolder() {
        return outputFolder + "/" + sourceFolder + "/" + apiPackage().replace('.', '/');
    }

    @Override
    public String apiTestFileFolder() {
        return outputFolder + "/" + testFolder + "/" + apiPackage().replace('.', '/');
    }

    @Override
    public String modelFileFolder() {
        return outputFolder + "/" + sourceFolder + "/" + modelPackage().replace('.', '/');
    }

    @Override
    public String apiDocFileFolder() {
        return (outputFolder + "/" + apiDocPath).replace('/', File.separatorChar);
    }

    @Override
    public String modelDocFileFolder() {
        return (outputFolder + "/" + modelDocPath).replace('/', File.separatorChar);
    }

    @Override
    public String toApiDocFilename(String name) {
        return toApiName(name);
    }

    @Override
    public String toModelDocFilename(String name) {
        return toModelName(name);
    }

    @Override
    public String toApiTestFilename(String name) {
        return toApiName(name) + "Test";
    }

    @Override
    public String toVarName(String name) {
        // sanitize name
        name = sanitizeName(name); // FIXME: a parameter should not be assigned. Also declare the methods parameters as 'final'.

        if ("class".equals(name.toLowerCase())) {
            return "propertyClass";
        }

        if("_".equals(name)) {
          name = "_u";
        }

        // if it's all uppper case, do nothing
        if (name.matches("^[A-Z_]*$")) {
            return name;
        }

        if(startsWithTwoUppercaseLetters(name)){
            name = name.substring(0, 2).toLowerCase() + name.substring(2);
        }

        // camelize (lower first character) the variable name
        // pet_id => petId
        name = camelize(name, true);

        // for reserved word or word starting with number, append _
        if (isReservedWord(name) || name.matches("^\\d.*")) {
            name = escapeReservedWord(name);
        }

        return name;
    }

    private boolean startsWithTwoUppercaseLetters(String name) {
        boolean startsWithTwoUppercaseLetters = false;
        if(name.length() > 1) {
            startsWithTwoUppercaseLetters = name.substring(0, 2).equals(name.substring(0, 2).toUpperCase());
        }
        return startsWithTwoUppercaseLetters;
    }

    @Override
    public String toParamName(String name) {
        // to avoid conflicts with 'callback' parameter for async call
        if ("callback".equals(name)) {
            return "paramCallback";
        }

        // should be the same as variable name
        return toVarName(name);
    }

    @Override
    public String toModelName(final String name) {
        final String sanitizedName = sanitizeName(modelNamePrefix + name + modelNameSuffix);

        // camelize the model name
        // phone_number => PhoneNumber
        final String camelizedName = camelize(sanitizedName);

        // model name cannot use reserved keyword, e.g. return
        if (isReservedWord(camelizedName)) {
            final String modelName = "Model" + camelizedName;
            LOGGER.warn(camelizedName + " (reserved word) cannot be used as model name. Renamed to " + modelName);
            return modelName;
        }

        // model name starts with number
        if (name.matches("^\\d.*")) {
            final String modelName = "Model" + camelizedName; // e.g. 200Response => Model200Response (after camelize)
            LOGGER.warn(name + " (model name starts with number) cannot be used as model name. Renamed to " + modelName);
            return modelName;
        }

        return camelizedName;
    }

    @Override
    public String toModelFilename(String name) {
        // should be the same as the model name
        return toModelName(name);
    }

    @Override
    public String getTypeDeclaration(Property p) {
        if (p instanceof ArrayProperty) {
            ArrayProperty ap = (ArrayProperty) p;
            Property inner = ap.getItems();
            return getSwaggerType(p) + "<" + getTypeDeclaration(inner) + ">";
        } else if (p instanceof MapProperty) {
            MapProperty mp = (MapProperty) p;
            Property inner = mp.getAdditionalProperties();

            return getSwaggerType(p) + "<String, " + getTypeDeclaration(inner) + ">";
        }
        return super.getTypeDeclaration(p);
    }

    @Override
    public String toDefaultValue(Property p) {
        if (p instanceof ArrayProperty) {
            final ArrayProperty ap = (ArrayProperty) p;
            final String pattern;
            if (fullJavaUtil) {
                pattern = "new java.util.ArrayList<%s>()";
            } else {
                pattern = "new ArrayList<%s>()";
            }
            return String.format(pattern, getTypeDeclaration(ap.getItems()));
        } else if (p instanceof MapProperty) {
            final MapProperty ap = (MapProperty) p;
            final String pattern;
            if (fullJavaUtil) {
                pattern = "new java.util.HashMap<String, %s>()";
            } else {
                pattern = "new HashMap<String, %s>()";
            }
            return String.format(pattern, getTypeDeclaration(ap.getAdditionalProperties()));
        } else if (p instanceof IntegerProperty) {
            IntegerProperty dp = (IntegerProperty) p;
            if (dp.getDefault() != null) {
                return dp.getDefault().toString();
            }
            return "null";
        } else if (p instanceof LongProperty) {
            LongProperty dp = (LongProperty) p;
            if (dp.getDefault() != null) {
                return dp.getDefault().toString()+"l";
            }
           return "null";
        } else if (p instanceof DoubleProperty) {
            DoubleProperty dp = (DoubleProperty) p;
            if (dp.getDefault() != null) {
                return dp.getDefault().toString() + "d";
            }
            return "null";
        } else if (p instanceof FloatProperty) {
            FloatProperty dp = (FloatProperty) p;
            if (dp.getDefault() != null) {
                return dp.getDefault().toString() + "f";
            }
            return "null";
        } else if (p instanceof BooleanProperty) {
            BooleanProperty bp = (BooleanProperty) p;
            if (bp.getDefault() != null) {
                return bp.getDefault().toString();
            }
            return "null";
        } else if (p instanceof StringProperty) {
            StringProperty sp = (StringProperty) p;
            if (sp.getDefault() != null) {
                String _default = sp.getDefault();
                if (sp.getEnum() == null) {
                    return "\"" + escapeText(_default) + "\"";
                } else {
                    // convert to enum var name later in postProcessModels
                    return _default;
                }
            }
            return "null";
        }
        return super.toDefaultValue(p);
    }

    @Override
    public void setParameterExampleValue(CodegenParameter p) {
        String example;

        if (p.defaultValue == null) {
            example = p.example;
        } else {
            example = p.defaultValue;
        }

        String type = p.baseType;
        if (type == null) {
            type = p.dataType;
        }

        if ("String".equals(type)) {
            if (example == null) {
                example = p.paramName + "_example";
            }
            example = "\"" + escapeText(example) + "\"";
        } else if ("Integer".equals(type) || "Short".equals(type)) {
            if (example == null) {
                example = "56";
            }
        } else if ("Long".equals(type)) {
            if (example == null) {
                example = "56";
            }
            example = example + "L";
        } else if ("Float".equals(type)) {
            if (example == null) {
                example = "3.4";
            }
            example = example + "F";
        } else if ("Double".equals(type)) {
            example = "3.4";
            example = example + "D";
        } else if ("Boolean".equals(type)) {
            if (example == null) {
                example = "true";
            }
        } else if ("File".equals(type)) {
            if (example == null) {
                example = "/path/to/file";
            }
            example = "new File(\"" + escapeText(example) + "\")";
        } else if ("Date".equals(type)) {
            example = "new Date()";
        } else if (!languageSpecificPrimitives.contains(type)) {
            // type is a model class, e.g. User
            example = "new " + type + "()";
        }

        if (example == null) {
            example = "null";
        } else if (Boolean.TRUE.equals(p.isListContainer)) {
            example = "Arrays.asList(" + example + ")";
        } else if (Boolean.TRUE.equals(p.isMapContainer)) {
            example = "new HashMap()";
        }

        p.example = example;
    }

    @Override
    public String getSwaggerType(Property p) {
        String swaggerType = super.getSwaggerType(p);
        String type;
        if (typeMapping.containsKey(swaggerType)) {
            type = typeMapping.get(swaggerType);
            if (languageSpecificPrimitives.contains(type) || type.indexOf(".") >= 0 ||
                type.equals("Map") || type.equals("List") ||
                type.equals("File") || type.equals("Date")) {
                return type;
            }
        } else {
            type = swaggerType;
        }
        if (null == type) {
            LOGGER.error("No Type defined for Property " + p);
        }
        return toModelName(type);
    }

    @Override
    public String toOperationId(String operationId) {
        // throw exception if method name is empty
        if (StringUtils.isEmpty(operationId)) {
            throw new RuntimeException("Empty method/operation name (operationId) not allowed");
        }

        operationId = camelize(sanitizeName(operationId), true);

        // method name cannot use reserved keyword, e.g. return
        if (isReservedWord(operationId)) {
            String newOperationId = camelize("call_" + operationId, true);
            LOGGER.warn(operationId + " (reserved word) cannot be used as method name. Renamed to " + newOperationId);
            return newOperationId;
        }

        return operationId;
    }

    @Override
    public CodegenModel fromModel(String name, Model model, Map<String, Model> allDefinitions) {
        CodegenModel codegenModel = super.fromModel(name, model, allDefinitions);
        if(codegenModel.description != null) {
            codegenModel.imports.add("ApiModel");
        }
        if (allDefinitions != null && codegenModel.parentSchema != null && codegenModel.hasEnums) {
            final Model parentModel = allDefinitions.get(codegenModel.parentSchema);
            final CodegenModel parentCodegenModel = super.fromModel(codegenModel.parent, parentModel);
            codegenModel = AbstractJavaCodegen.reconcileInlineEnums(codegenModel, parentCodegenModel);
        }

        return codegenModel;
    }

    @Override
    public void postProcessModelProperty(CodegenModel model, CodegenProperty property) {
        if(serializeBigDecimalAsString) {
            if (property.baseType.equals("BigDecimal")) {
                // we serialize BigDecimal as `string` to avoid precision loss
                property.vendorExtensions.put("extraAnnotation", "@JsonSerialize(using = ToStringSerializer.class)");

                // this requires some more imports to be added for this model...
                model.imports.add("ToStringSerializer");
                model.imports.add("JsonSerialize");
            }
        }

        if ("array".equals(property.containerType)) {
          model.imports.add("ArrayList");
        } else if ("map".equals(property.containerType)) {
          model.imports.add("HashMap");
        }

        if(!BooleanUtils.toBoolean(model.isEnum)) {
            // needed by all pojos, but not enums
            model.imports.add("ApiModelProperty");
            model.imports.add("ApiModel");
        }
        return;
    }

    @Override
    public void postProcessParameter(CodegenParameter parameter) { }

    @Override
    public Map<String, Object> postProcessModels(Map<String, Object> objs) {
        // recursively add import for mapping one type to multiple imports
        List<Map<String, String>> recursiveImports = (List<Map<String, String>>) objs.get("imports");
        if (recursiveImports == null)
            return objs;

        ListIterator<Map<String, String>> listIterator = recursiveImports.listIterator();
        while (listIterator.hasNext()) {
            String _import = listIterator.next().get("import");
            // if the import package happens to be found in the importMapping (key)
            // add the corresponding import package to the list
            if (importMapping.containsKey(_import)) {
                Map<String, String> newImportMap= new HashMap<String, String>();
                newImportMap.put("import", importMapping.get(_import));
                listIterator.add(newImportMap);
            }
        }

        return postProcessModelsEnum(objs);
    }

    @Override
    public Map<String, Object> postProcessOperations(Map<String, Object> objs) {
        // Remove imports of List, ArrayList, Map and HashMap as they are
        // imported in the template already.
        List<Map<String, String>> imports = (List<Map<String, String>>) objs.get("imports");
        Pattern pattern = Pattern.compile("java\\.util\\.(List|ArrayList|Map|HashMap)");
        for (Iterator<Map<String, String>> itr = imports.iterator(); itr.hasNext();) {
            String _import = itr.next().get("import");
            if (pattern.matcher(_import).matches()) {
              itr.remove();
            }
        }
        return objs;
    }

    @Override
    public void preprocessSwagger(Swagger swagger) {
        if (swagger != null && swagger.getPaths() != null) {
            for (String pathname : swagger.getPaths().keySet()) {
                Path path = swagger.getPath(pathname);
                if (path.getOperations() != null) {
                    for (Operation operation : path.getOperations()) {
                        boolean hasFormParameters = false;
                        for (Parameter parameter : operation.getParameters()) {
                            if (parameter instanceof FormParameter) {
                                hasFormParameters = true;
                            }
                        }

                        String defaultContentType = hasFormParameters ? "application/x-www-form-urlencoded" : "application/json";
                        String contentType = operation.getConsumes() == null || operation.getConsumes().isEmpty()
                                ? defaultContentType : operation.getConsumes().get(0);
                        String accepts = getAccept(operation);
                        operation.setVendorExtension("x-contentType", contentType);
                        operation.setVendorExtension("x-accepts", accepts);
                    }
                }
            }
        }
    }

    private static String getAccept(Operation operation) {
        String accepts = null;
        String defaultContentType = "application/json";
        if (operation.getProduces() != null && !operation.getProduces().isEmpty()) {
            StringBuilder sb = new StringBuilder();
            for (String produces : operation.getProduces()) {
                if (defaultContentType.equalsIgnoreCase(produces)) {
                    accepts = defaultContentType;
                    break;
                } else {
                    if (sb.length() > 0) {
                        sb.append(",");
                    }
                    sb.append(produces);
                }
            }
            if (accepts == null) {
                accepts = sb.toString();
            }
        } else {
            accepts = defaultContentType;
        }

        return accepts;
    }

    @Override
    protected boolean needToImport(String type) {
        return super.needToImport(type) && type.indexOf(".") < 0;
    }
/*
    @Override
    public String findCommonPrefixOfVars(List<String> vars) {
        String prefix = StringUtils.getCommonPrefix(vars.toArray(new String[vars.size()]));
        // exclude trailing characters that should be part of a valid variable
        // e.g. ["status-on", "status-off"] => "status-" (not "status-o")
        return prefix.replaceAll("[a-zA-Z0-9]+\\z", "");
    }
*/

    @Override
    public String toEnumName(CodegenProperty property) {
        return sanitizeName(camelize(property.name)) + "Enum";
    }

    @Override
    public String toEnumVarName(String value, String datatype) {
        // for symbol, e.g. $, #
        if (getSymbolName(value) != null) {
            return getSymbolName(value).toUpperCase();
        }

        // number
        if ("Integer".equals(datatype) || "Long".equals(datatype) ||
            "Float".equals(datatype) || "Double".equals(datatype)) {
            String varName = "NUMBER_" + value;
            varName = varName.replaceAll("-", "MINUS_");
            varName = varName.replaceAll("\\+", "PLUS_");
            varName = varName.replaceAll("\\.", "_DOT_");
            return varName;
        }

        // string
        String var = value.replaceAll("\\W+", "_").toUpperCase();
        if (var.matches("\\d.*")) {
            return "_" + var;
        } else {
            return var;
        }
    }

    @Override
    public String toEnumValue(String value, String datatype) {
        if ("Integer".equals(datatype) || "Long".equals(datatype) ||
            "Float".equals(datatype) || "Double".equals(datatype)) {
            return value;
        } else {
            return "\"" + escapeText(value) + "\"";
        }
    }

    @Override
    public CodegenOperation fromOperation(String path, String httpMethod, Operation operation, Map<String, Model> definitions, Swagger swagger) {
        CodegenOperation op = super.fromOperation(path, httpMethod, operation, definitions, swagger);

        op.path = sanitizePath(op.path);
        
        return op;
    }
    
    private static CodegenModel reconcileInlineEnums(CodegenModel codegenModel, CodegenModel parentCodegenModel) {
        // This generator uses inline classes to define enums, which breaks when
        // dealing with models that have subTypes. To clean this up, we will analyze
        // the parent and child models, look for enums that match, and remove
        // them from the child models and leave them in the parent.
        // Because the child models extend the parents, the enums will be available via the parent.

        // Only bother with reconciliation if the parent model has enums.
        if (parentCodegenModel.hasEnums) {

            // Get the properties for the parent and child models
            final List<CodegenProperty> parentModelCodegenProperties = parentCodegenModel.vars;
            List<CodegenProperty> codegenProperties = codegenModel.vars;

            // Iterate over all of the parent model properties
            boolean removedChildEnum = false;
            for (CodegenProperty parentModelCodegenPropery : parentModelCodegenProperties) {
                // Look for enums
                if (parentModelCodegenPropery.isEnum) {
                    // Now that we have found an enum in the parent class,
                    // and search the child class for the same enum.
                    Iterator<CodegenProperty> iterator = codegenProperties.iterator();
                    while (iterator.hasNext()) {
                        CodegenProperty codegenProperty = iterator.next();
                        if (codegenProperty.isEnum && codegenProperty.equals(parentModelCodegenPropery)) {
                            // We found an enum in the child class that is
                            // a duplicate of the one in the parent, so remove it.
                            iterator.remove();
                            removedChildEnum = true;
                        }
                    }
                }
            }

            if(removedChildEnum) {
                // If we removed an entry from this model's vars, we need to ensure hasMore is updated
                int count = 0, numVars = codegenProperties.size();
                for(CodegenProperty codegenProperty : codegenProperties) {
                    count += 1;
                    codegenProperty.hasMore = (count < numVars) ? true : null;
                }
                codegenModel.vars = codegenProperties;
            }
        }

        return codegenModel;
    }

    private static String sanitizePackageName(String packageName) {
        packageName = packageName.trim(); // FIXME: a parameter should not be assigned. Also declare the methods parameters as 'final'.
        packageName = packageName.replaceAll("[^a-zA-Z0-9_\\.]", "_");
        if(Strings.isNullOrEmpty(packageName)) {
            return "invalidPackageName";
        }
        return packageName;
    }

    public void setInvokerPackage(String invokerPackage) {
        this.invokerPackage = invokerPackage;
    }

    public void setGroupId(String groupId) {
        this.groupId = groupId;
    }

    public void setArtifactId(String artifactId) {
        this.artifactId = artifactId;
    }

    public void setArtifactVersion(String artifactVersion) {
        this.artifactVersion = artifactVersion;
    }

    public void setSourceFolder(String sourceFolder) {
        this.sourceFolder = sourceFolder;
    }

    public void setTestFolder(String testFolder) {
        this.testFolder = testFolder;
    }

    public void setLocalVariablePrefix(String localVariablePrefix) {
        this.localVariablePrefix = localVariablePrefix;
    }

    public void setSerializeBigDecimalAsString(boolean s) {
        this.serializeBigDecimalAsString = s;
    }

    public void setSerializableModel(Boolean serializableModel) {
        this.serializableModel = serializableModel;
    }

    private String sanitizePath(String p) {
        //prefer replace a ", instead of a fuLL URL encode for readability
        return p.replaceAll("\"", "%22");
    }

    public void setFullJavaUtil(boolean fullJavaUtil) {
        this.fullJavaUtil = fullJavaUtil;
    }

    public void setDateLibrary(String library) {
        this.dateLibrary = library;
    }

    @Override
    public String escapeQuotationMark(String input) {
        // remove " to avoid code injection
        return input.replace("\"", "");
    }

    @Override
    public String escapeUnsafeCharacters(String input) {
        return input.replace("*/", "*_/").replace("/*", "/_*");
    }

    /*
     * Derive invoker package name based on the input
     * e.g. foo.bar.model => foo.bar
     *
     * @param input API package/model name
     * @return Derived invoker package name based on API package/model name
     */
    private String deriveInvokerPackageName(String input) {
        String[] parts = input.split(Pattern.quote(".")); // Split on period.

        StringBuilder sb = new StringBuilder();
        String delim = "";
        for (String p : Arrays.copyOf(parts, parts.length-1)) {
            sb.append(delim).append(p);
            delim = ".";
        }
        return sb.toString();
    }
<<<<<<< HEAD
    public void setSupportJava6(boolean value) {
        this.supportJava6 = value;
    }


=======
    
>>>>>>> 32edf04b
    public String toRegularExpression(String pattern) {
        return escapeText(pattern);
    }

}<|MERGE_RESOLUTION|>--- conflicted
+++ resolved
@@ -954,15 +954,11 @@
         }
         return sb.toString();
     }
-<<<<<<< HEAD
+    
     public void setSupportJava6(boolean value) {
         this.supportJava6 = value;
     }
 
-
-=======
-    
->>>>>>> 32edf04b
     public String toRegularExpression(String pattern) {
         return escapeText(pattern);
     }
