package io.swagger.codegen.languages;

import java.io.File;
import java.text.SimpleDateFormat;
import java.util.ArrayList;
import java.util.Date;
import java.util.HashMap;
import java.util.List;
import java.util.Map;
import java.util.Set;

import io.swagger.codegen.CliOption;
import io.swagger.codegen.CodegenModel;
import io.swagger.codegen.CodegenParameter;
import io.swagger.codegen.CodegenOperation;
import io.swagger.codegen.SupportingFile;
import io.swagger.models.ModelImpl;
import io.swagger.models.properties.ArrayProperty;
import io.swagger.models.properties.BooleanProperty;
import io.swagger.models.properties.FileProperty;
import io.swagger.models.properties.MapProperty;
import io.swagger.models.properties.ObjectProperty;
import io.swagger.models.properties.Property;

public class TypeScriptAngular2ClientCodegen extends AbstractTypeScriptClientCodegen {
    private static final SimpleDateFormat SNAPSHOT_SUFFIX_FORMAT = new SimpleDateFormat("yyyyMMddHHmm");

    public static final String NPM_NAME = "npmName";
    public static final String NPM_VERSION = "npmVersion";
    public static final String NPM_REPOSITORY = "npmRepository";
    public static final String SNAPSHOT = "snapshot";

    protected String npmName = null;
    protected String npmVersion = "1.0.0";
    protected String npmRepository = null;

    public TypeScriptAngular2ClientCodegen() {
        super();
        this.outputFolder = "generated-code/typescript-angular2";

        embeddedTemplateDir = templateDir = "typescript-angular2";
        modelTemplateFiles.put("model.mustache", ".ts");
        apiTemplateFiles.put("api.service.mustache", ".ts");
        typeMapping.put("Date","Date");
        apiPackage = "api";
        modelPackage = "model";


        this.cliOptions.add(new CliOption(NPM_NAME, "The name under which you want to publish generated npm package"));
        this.cliOptions.add(new CliOption(NPM_VERSION, "The version of your npm package"));
        this.cliOptions.add(new CliOption(NPM_REPOSITORY, "Use this property to set an url your private npmRepo in the package.json"));
        this.cliOptions.add(new CliOption(SNAPSHOT, "When setting this property to true the version will be suffixed with -SNAPSHOT.yyyyMMddHHmm", BooleanProperty.TYPE).defaultValue(Boolean.FALSE.toString()));
    }

    @Override
    protected void addAdditionPropertiesToCodeGenModel(CodegenModel codegenModel, ModelImpl swaggerModel) {
        codegenModel.additionalPropertiesType = getSwaggerType(swaggerModel.getAdditionalProperties());
        addImport(codegenModel, codegenModel.additionalPropertiesType);
    }

    @Override
    public String getName() {
        return "typescript-angular2";
    }

    @Override
    public String getHelp() {
        return "Generates a TypeScript Angular2 client library.";
    }

    @Override
    public void processOpts() {
        super.processOpts();
        supportingFiles.add(new SupportingFile("models.mustache", modelPackage().replace('.', File.separatorChar), "models.ts"));
        supportingFiles.add(new SupportingFile("apis.mustache", apiPackage().replace('.', File.separatorChar), "api.ts"));
        supportingFiles.add(new SupportingFile("index.mustache", getIndexDirectory(), "index.ts"));
        supportingFiles.add(new SupportingFile("api.module.mustache", getIndexDirectory(), "api.module.ts"));
        supportingFiles.add(new SupportingFile("rxjs-operators.mustache", getIndexDirectory(), "rxjs-operators.ts"));        
        supportingFiles.add(new SupportingFile("configuration.mustache", getIndexDirectory(), "configuration.ts"));
        supportingFiles.add(new SupportingFile("variables.mustache", getIndexDirectory(), "variables.ts"));
        supportingFiles.add(new SupportingFile("gitignore", "", ".gitignore"));
        supportingFiles.add(new SupportingFile("git_push.sh.mustache", "", "git_push.sh"));

        if(additionalProperties.containsKey(NPM_NAME)) {
            addNpmPackageGeneration();
        }
    }

    private void addNpmPackageGeneration() {
        if(additionalProperties.containsKey(NPM_NAME)) {
            this.setNpmName(additionalProperties.get(NPM_NAME).toString());
        }

        if (additionalProperties.containsKey(NPM_VERSION)) {
            this.setNpmVersion(additionalProperties.get(NPM_VERSION).toString());
        }

        if (additionalProperties.containsKey(SNAPSHOT) && Boolean.valueOf(additionalProperties.get(SNAPSHOT).toString())) {
            this.setNpmVersion(npmVersion + "-SNAPSHOT." + SNAPSHOT_SUFFIX_FORMAT.format(new Date()));
        }
        additionalProperties.put(NPM_VERSION, npmVersion);

        if (additionalProperties.containsKey(NPM_REPOSITORY)) {
            this.setNpmRepository(additionalProperties.get(NPM_REPOSITORY).toString());
        }

        //Files for building our lib
        supportingFiles.add(new SupportingFile("README.mustache", getIndexDirectory(), "README.md"));
        supportingFiles.add(new SupportingFile("package.mustache", getIndexDirectory(), "package.json"));
        supportingFiles.add(new SupportingFile("typings.mustache", getIndexDirectory(), "typings.json"));
        supportingFiles.add(new SupportingFile("tsconfig.mustache", getIndexDirectory(), "tsconfig.json"));
    }

    private String getIndexDirectory() {
        String indexPackage = modelPackage.substring(0, Math.max(0, modelPackage.lastIndexOf('.')));
        return indexPackage.replace('.', File.separatorChar);
    }

    @Override
    public String getTypeDeclaration(Property p) {
        Property inner;
        if(p instanceof ArrayProperty) {
            ArrayProperty mp1 = (ArrayProperty)p;
            inner = mp1.getItems();
            return this.getSwaggerType(p) + "<" + this.getTypeDeclaration(inner) + ">";
        } else if(p instanceof MapProperty) {
            MapProperty mp = (MapProperty)p;
            inner = mp.getAdditionalProperties();
            return "{ [key: string]: " + this.getTypeDeclaration(inner) + "; }";
        } else if(p instanceof FileProperty || p instanceof ObjectProperty) {
            return "any";
        } else {
            return super.getTypeDeclaration(p);
        }
    }

    @Override
    public String getSwaggerType(Property p) {
        String swaggerType = super.getSwaggerType(p);
        if(isLanguagePrimitive(swaggerType) || isLanguageGenericType(swaggerType)) {
            return swaggerType;
        }
        applyLocalTypeMapping(swaggerType);
        return swaggerType;
    }

<<<<<<< HEAD
    private String applyLocalTypeMapping(String type) {
         if (typeMapping.containsKey(type)) {
            type = typeMapping.get(type);
=======
    private String addModelPrefix(String swaggerType) {
        String type = null;
        if (typeMapping.containsKey(swaggerType)) {
            type = typeMapping.get(swaggerType);
        } else {
            type = swaggerType;
        }

        if (!isLanguagePrimitive(type) && !isLanguageGenericType(type)) {
            type = "models." + swaggerType;
>>>>>>> 42a04916
        }
        return type;
    }

    private boolean isLanguagePrimitive(String type) {
        return languageSpecificPrimitives.contains(type);
    }

    private boolean isLanguageGenericType(String type) {
        for (String genericType: languageGenericTypes) {
            if (type.startsWith(genericType + "<"))  {
                return true;
            }
        }
        return false;
    }

    @Override
    public void postProcessParameter(CodegenParameter parameter) {
        super.postProcessParameter(parameter);
        parameter.dataType = applyLocalTypeMapping(parameter.dataType);
    }

    @Override
    public Map<String, Object> postProcessOperations(Map<String, Object> operations) {
        Map<String, Object> objs = (Map<String, Object>) operations.get("operations");

        // Add filename information for api imports
        objs.put("apiFilename", getApiFilenameFromClassname(objs.get("classname").toString()));

        List<CodegenOperation> ops = (List<CodegenOperation>) objs.get("operation");
        for (CodegenOperation op : ops) {
            // Convert httpMethod to Angular's RequestMethod enum
            // https://angular.io/docs/ts/latest/api/http/index/RequestMethod-enum.html
            switch (op.httpMethod) {
                case "GET":
                    op.httpMethod = "RequestMethod.Get";
                    break;
                case "POST":
                    op.httpMethod = "RequestMethod.Post";
                    break;
                case "PUT":
                    op.httpMethod = "RequestMethod.Put";
                    break;
                case "DELETE":
                    op.httpMethod = "RequestMethod.Delete";
                    break;
                case "OPTIONS":
                    op.httpMethod = "RequestMethod.Options";
                    break;
                case "HEAD":
                    op.httpMethod = "RequestMethod.Head";
                    break;
                case "PATCH":
                    op.httpMethod = "RequestMethod.Patch";
                    break;
                default:
                    throw new RuntimeException("Unknown HTTP Method " + op.httpMethod + " not allowed");
            }

            // Convert path to TypeScript template string
            op.path = op.path.replaceAll("\\{(.*?)\\}", "\\$\\{$1\\}");
        }

        // Add additional filename information for model imports in the services
        List<Map<String, Object>> imports = (List<Map<String, Object>>) operations.get("imports");
        for(Map<String, Object> im : imports) {
            im.put("filename", im.get("import"));
            im.put("classname", getModelnameFromModelFilename(im.get("filename").toString()));
        }

        return operations;
    }

    @Override
    public Map<String, Object> postProcessModels(Map<String, Object> objs) {
        Map<String, Object> result = super.postProcessModels(objs);

        // Add additional filename information for imports
        List<Object> models = (List<Object>) postProcessModelsEnum(result).get("models");
        for (Object _mo : models) {
            Map<String, Object> mo = (Map<String, Object>) _mo;
            CodegenModel cm = (CodegenModel) mo.get("model");
            mo.put("tsImports", toTsImports(cm.imports));
        }
        
        return result;
    }

    private List<Map<String, String>> toTsImports(Set<String> imports) {
            List<Map<String, String>> tsImports = new ArrayList<>();
            for(String im : imports) {
                    HashMap<String, String> tsImport = new HashMap<>();
                    tsImport.put("classname", im);
                    tsImport.put("filename", toModelFilename(im));
                    tsImports.add(tsImport);
            }
            return tsImports;
    }

    @Override
    public String toApiName(String name) {
        if (name.length() == 0) {
            return "DefaultService";
        }
        return initialCaps(name) + "Service";
    }

    @Override
    public String toApiFilename(String name) {
        if (name.length() == 0) {
            return "default.service";
        }
        return camelize(name, true) + ".service";
    }

    @Override
    public String toApiImport(String name) {
        return apiPackage() + "/" + toApiFilename(name);
    }

    @Override
    public String toModelFilename(String name) {
        return camelize(toModelName(name), true);
    }

    @Override
    public String toModelImport(String name) {
        return modelPackage() + "/" + toModelFilename(name);
    }

    public String getNpmName() {
        return npmName;
    }

    public void setNpmName(String npmName) {
        this.npmName = npmName;
    }

    public String getNpmVersion() {
        return npmVersion;
    }

    public void setNpmVersion(String npmVersion) {
        this.npmVersion = npmVersion;
    }

    public String getNpmRepository() {
        return npmRepository;
    }

    public void setNpmRepository(String npmRepository) {
        this.npmRepository = npmRepository;
    }

    private String getApiFilenameFromClassname(String classname) {
        String name = classname.substring(0, classname.length() - "Service".length());
        return toApiFilename(name);
    }

    private String getModelnameFromModelFilename(String filename) {
        String name = filename.substring((modelPackage() + "/").length());
        return camelize(name);
    }
}<|MERGE_RESOLUTION|>--- conflicted
+++ resolved
@@ -144,22 +144,9 @@
         return swaggerType;
     }
 
-<<<<<<< HEAD
     private String applyLocalTypeMapping(String type) {
          if (typeMapping.containsKey(type)) {
             type = typeMapping.get(type);
-=======
-    private String addModelPrefix(String swaggerType) {
-        String type = null;
-        if (typeMapping.containsKey(swaggerType)) {
-            type = typeMapping.get(swaggerType);
-        } else {
-            type = swaggerType;
-        }
-
-        if (!isLanguagePrimitive(type) && !isLanguageGenericType(type)) {
-            type = "models." + swaggerType;
->>>>>>> 42a04916
         }
         return type;
     }
