package io.swagger.codegen.languages;

<<<<<<< HEAD
import io.swagger.codegen.CodegenConfig;
import io.swagger.codegen.CodegenProperty;
import io.swagger.codegen.DefaultCodegen;
import io.swagger.v3.oas.models.media.Schema;
=======
import com.fasterxml.jackson.core.JsonProcessingException;
import com.samskivert.mustache.Escapers;
import com.samskivert.mustache.Mustache;
import io.swagger.codegen.*;
import io.swagger.models.Model;
import io.swagger.models.Operation;
import io.swagger.models.Response;
import io.swagger.models.Swagger;
import io.swagger.models.properties.*;
import io.swagger.util.Json;
>>>>>>> 4bdaf37c

import java.util.*;

abstract public class AbstractAdaCodegen extends DefaultCodegen implements CodegenConfig {
    protected String packageName = "swagger";
    protected String projectName = "Swagger";
    protected List<Map<String, Object>> orderedModels;
    protected Map<String, List<String>> modelDepends;
    protected Map<String, String> nullableTypeMapping;
    protected HashMap<String, String> operationsScopes;
    protected int scopeIndex = 0;

    public AbstractAdaCodegen() {
        super();

        /*
         * Reserved words.  Override this with reserved words specific to your language
         */
        setReservedWordsLowerCase(
                Arrays.asList(
                        "abort",
                        "abs",
                        "abstract",
                        "accept",
                        "access",
                        "aliased",
                        "all",
                        "and",
                        "array",
                        "at",
                        "begin",
                        "body",
                        "case",
                        "constant",
                        "declare",
                        "delay",
                        "digits",
                        "do",
                        "else",
                        "elsif",
                        "end",
                        "entry",
                        "exception",
                        "exit",
                        "for",
                        "function",
                        "generic",
                        "goto",
                        "if",
                        "in",
                        "interface",
                        "is",
                        "limited",
                        "loop",
                        "mod",
                        "new",
                        "not",
                        "null",
                        "of",
                        "or",
                        "others",
                        "out",
                        "overriding",
                        "package",
                        "pragma",
                        "private",
                        "procedure",
                        "protected",
                        "raise",
                        "range",
                        "record",
                        "rem",
                        "renames",
                        "requeue",
                        "return",
                        "reverse",
                        "select",
                        "separate",
                        "some",
                        "subtype",
                        "synchronized",
                        "tagged",
                        "task",
                        "terminate",
                        "then",
                        "type",
                        "until",
                        "use",
                        "when",
                        "while",
                        "with",
                        "xor")
        );

        typeMapping = new HashMap<String, String>();
        typeMapping.put("date", "Swagger.Date");
        typeMapping.put("DateTime", "Swagger.Datetime");
        typeMapping.put("string", "Swagger.UString");
        typeMapping.put("integer", "Integer");
        typeMapping.put("long", "Swagger.Long");
        typeMapping.put("boolean", "Boolean");
        typeMapping.put("array", "Swagger.Vector");
        typeMapping.put("map", "Swagger.Map");
        typeMapping.put("object", "Swagger.Object");
        typeMapping.put("number", "Swagger.Number");
        typeMapping.put("UUID", "Swagger.UString");
        typeMapping.put("file", "Swagger.Http_Content_Type");
        typeMapping.put("binary", "Swagger.Binary");

        nullableTypeMapping = new HashMap<String, String>();
        nullableTypeMapping.put("date", "Swagger.Nullable_Date");
        nullableTypeMapping.put("DateTime", "Swagger.Nullable_Date");
        nullableTypeMapping.put("string", "Swagger.Nullable_UString");
        nullableTypeMapping.put("integer", "Swagger.Nullable_Integer");
        nullableTypeMapping.put("long", "Swagger.Nullable_Long");
        nullableTypeMapping.put("boolean", "Swagger.Nullable_Boolean");
        nullableTypeMapping.put("object", "Swagger.Object");

        modelDepends = new HashMap<String, List<String>>();
        orderedModels = new ArrayList<Map<String, Object>>();
        operationsScopes = new HashMap<String, String>();
        super.importMapping = new HashMap<String, String>();

        // CLI options
        addOption(CodegenConstants.PROJECT_NAME, "GNAT project name",
                  this.projectName);

        modelNameSuffix = "_Type";
        embeddedTemplateDir = templateDir = "Ada";

        languageSpecificPrimitives = new HashSet<String>(
                Arrays.asList("integer", "boolean", "Integer", "Character", "Boolean", "long", "float", "double"));
    }

    protected void addOption(String key, String description, String defaultValue) {
        CliOption option = new CliOption(key, description);
        if (defaultValue != null)
            option.defaultValue(defaultValue);
        cliOptions.add(option);
    }

    public String toFilename(String name) {
        return name.replace(".", "-").toLowerCase();
    }

    /**
     * Turn a parameter name, operation name into an Ada identifier.
     *
     * Ada programming standard avoid the camelcase syntax and prefer the underscore
     * notation.  We also have to make sure the identifier is not a reserved keyword.
     * When this happens, we add the configurable prefix.  The function translates:
     *
     * body              - P_Body
     * petId             - Pet_Id
     * updatePetWithForm - Update_Pet_With_Form
     *
     * @param name the parameter name.
     * @param prefix the optional prefix in case the parameter name is a reserved keyword.
     * @return the Ada identifier to be used.
     */
    protected String toAdaIdentifier(String name, String prefix) {
        // We cannot use reserved keywords for identifiers
        if (isReservedWord(name)) {
            LOGGER.warn("Identifier '" + name + "' is a reserved word, renamed to " + prefix + name);
            name = prefix + name;
        }
        StringBuilder result = new StringBuilder();
        boolean needUpperCase = true;
        for (int i = 0; i < name.length(); i++) {
            char c = name.charAt(i);
            if (needUpperCase) {
                needUpperCase = false;
                result.append(Character.toUpperCase(c));

            } else if (Character.isUpperCase((c))) {
                if (!needUpperCase) {
                    result.append('_');
                }
                result.append(c);
                needUpperCase = false;
            } else {
                result.append(c);
                if (c == '_') {
                    needUpperCase = true;
                }
            }
        }
        return result.toString();
    }

    @Override
    public String toOperationId(String operationId) {
        return toAdaIdentifier(sanitizeName(operationId), "Call_");
    }

    @Override
    public String toVarName(String name) {
        return toAdaIdentifier(sanitizeName(name), "P_");
    }

    @Override
    public String toParamName(String name) {
        return toAdaIdentifier(super.toParamName(name), "P_");
    }

    /**
     * Output the proper model name (capitalized).
     * In case the name belongs to the TypeSystem it won't be renamed.
     *
     * @param name the name of the model
     * @return capitalized model name
     */
    public String toModelName(final String name) {
        String result = super.toModelName(name);
        if (result.matches("^\\d.*") || result.startsWith("_")) {
            result = "Model_" + result;
        }
        return result.replaceAll("[\\.-]", "_").replaceAll("__+", "_");
    }

    @Override
<<<<<<< HEAD
    public CodegenProperty fromProperty(String name, Schema schema) {
        CodegenProperty property = super.fromProperty(name, schema);
        String nameInCamelCase = property.nameInCamelCase;
        nameInCamelCase = sanitizeName(nameInCamelCase);
        property.nameInCamelCase = nameInCamelCase;
=======
    public CodegenProperty fromProperty(String name, Property p) {
        CodegenProperty property = super.fromProperty(name, p);
        if (property != null) {
            String nameInCamelCase = property.nameInCamelCase;
            nameInCamelCase = sanitizeName(nameInCamelCase);
            property.nameInCamelCase = nameInCamelCase;
        }
>>>>>>> 4bdaf37c
        return property;
    }

    /**
     * Escapes a reserved word as defined in the `reservedWords` array. Handle
     * escaping those terms here. This logic is only called if a variable
     * matches the reserved words
     *
     * @return the escaped term
     */
    @Override
    public String escapeReservedWord(String name) {
        return "p_" + name; // add an underscore to the name
    }

    @Override
    public String escapeQuotationMark(String input) {
        // remove " to avoid code injection
        return input.replace("\"", "");
    }

    @Override
    public String escapeUnsafeCharacters(String input) {
        return input.replace("*/", "*_/").replace("/*", "/_*").replace("-", "_");
    }

    /**
     * Override the Mustache compiler configuration.
     *
     * We don't want to have special characters escaped
     *
     * @param compiler the compiler.
     * @return the compiler to use.
     */
    @Override
    public Mustache.Compiler processCompiler(Mustache.Compiler compiler) {
        compiler = super.processCompiler(compiler).emptyStringIsFalse(true);

        return compiler.withEscaper(Escapers.NONE);
    }

    /**
     * Optional - type declaration. This is a String which is used by the
     * templates to instantiate your types. There is typically special handling
     * for different property types
     *
     * @return a string value used as the `dataType` field for model templates,
     *         `returnType` for api templates
     */
    @Override
    public String getTypeDeclaration(Property p) {
        String swaggerType = getSwaggerType(p);

        if (swaggerType != null) {
            swaggerType = swaggerType.replace("-", "_");
        }

        if (p instanceof ArrayProperty) {
            ArrayProperty ap = (ArrayProperty) p;
            Property inner = ap.getItems();
            return getTypeDeclaration(inner) + "_Vectors.Vector";
        }
        if (p instanceof MapProperty) {
            MapProperty mp = (MapProperty) p;
            Property inner = mp.getAdditionalProperties();
            String name = getTypeDeclaration(inner) + "_Map";
            if (name.startsWith("Swagger.")) {
                return name;
            } else {
                return "Swagger." + name;
            }
        }
        if (typeMapping.containsKey(swaggerType)) {
            if (p.getRequired()) {
                return typeMapping.get(swaggerType);
            } else {
                return nullableTypeMapping.get(swaggerType);
            }
        }
        //  LOGGER.info("Swagger type " + swaggerType);
        if (languageSpecificPrimitives.contains(swaggerType)) {
            return swaggerType;
        }
        String modelType = toModelName(swaggerType).replace("-", "_");
        if (p instanceof StringProperty || p instanceof DateProperty
                || p instanceof DateTimeProperty || p instanceof FileProperty
                || languageSpecificPrimitives.contains(modelType)) {
            return modelType;
        }

        return modelPackage + ".Models." + modelType;
    }

    /**
     * Overrides postProcessParameter to add a vendor extension "x-is-model-type".
     * This boolean indicates that the parameter comes from the model package.
     *
     * @param parameter CodegenParameter object to be processed.
     */
    @Override
    public void postProcessParameter(CodegenParameter parameter){
        // Give the base class a chance to process
        super.postProcessParameter(parameter);

        if (parameter.dataType == null) {
            return;
        }
        boolean isModel = parameter.dataType.startsWith(modelPackage);
        if (!isModel && !parameter.isPrimitiveType && !parameter.isDate
                && !parameter.isString && !parameter.isContainer && !parameter.isFile) {
            isModel = true;
        }
        parameter.vendorExtensions.put("x-is-model-type", isModel);
    }

    /**
     * Post process the media types (produces and consumes) for Ada code generator.
     *
     * For each media type, add a adaMediaType member that gives the Ada enum constant
     * for the corresponding type.
     *
     * @param types the list of media types.
     * @return the number of media types.
     */
    protected int postProcessMediaTypes(List<Map<String, String>> types) {
        int count = 0;
        if (types != null) {
            for (Map<String, String> media : types) {
                String mt = media.get("mediaType");
                if (mt != null) {
                    mt = mt.replace('/', '_');
                    media.put("adaMediaType", mt.toUpperCase());
                    count++;
                }
            }
        }
        return count;
    }

    @Override
    public CodegenOperation fromOperation(String path, String httpMethod, Operation operation,
                                          Map<String, Model> definitions, Swagger swagger) {
        CodegenOperation op = super.fromOperation(path, httpMethod, operation, definitions, swagger);

        if (operation.getResponses() != null && !operation.getResponses().isEmpty()) {
            Response methodResponse = findMethodResponse(operation.getResponses());

            if (methodResponse != null) {
                if (methodResponse.getSchema() != null) {
                    CodegenProperty cm = fromProperty("response", methodResponse.getSchema());
                    op.vendorExtensions.put("x-codegen-response", cm);
                    if(cm.datatype == "HttpContent") {
                        op.vendorExtensions.put("x-codegen-response-ishttpcontent", true);
                    }
                }
            }
        }
        return op;
    }

    @SuppressWarnings("unchecked")
    @Override
    public Map<String, Object> postProcessOperations(Map<String, Object> objs) {
        Map<String, Object> operations = (Map<String, Object>) objs.get("operations");
        List<CodegenOperation> operationList = (List<CodegenOperation>) operations.get("operation");

        for (CodegenOperation op1 : operationList) {
            if (op1.summary != null) {
                op1.summary = op1.summary.trim();
            }
            if (op1.notes != null) {
                op1.notes = op1.notes.trim();
            }
            op1.vendorExtensions.put("x-has-uniq-produces", postProcessMediaTypes(op1.produces) == 1);
            op1.vendorExtensions.put("x-has-uniq-consumes", postProcessMediaTypes(op1.consumes) == 1);
            op1.vendorExtensions.put("x-has-notes", op1.notes != null && op1.notes.length() > 0);

            // Set the file parameter type for both allParams and formParams.
            for (CodegenParameter p : op1.allParams) {
                if (p.isFormParam && p.isFile) {
                    p.dataType = "Swagger.File_Part_Type";
                }
            }
            for (CodegenParameter p : op1.formParams) {
                if (p.isFile) {
                    p.dataType = "Swagger.File_Part_Type";
                }
            }
            postProcessAuthMethod(op1.authMethods);

            /*
             * Scan the path parameter to construct a x-path-index that tells the index of
             * the path parameter.
             */
            for (CodegenParameter p : op1.pathParams) {
                String path = op1.path;
                int pos = 0;
                int index = 0;
                while (pos >= 0 && pos < path.length()) {
                    int last;
                    pos = path.indexOf('{', pos);
                    if (pos < 0) {
                        break;
                    }
                    pos++;
                    last = path.indexOf('}', pos);
                    index++;
                    if (last < 0) {
                        break;
                    }
                    if (path.substring(pos, last - 1) == p.baseName) {
                        break;
                    }
                    pos = last + 1;
                }
                p.vendorExtensions.put("x-path-index", index);
            }
        }
        return objs;
    }

    @Override
    public Map<String, Object> postProcessModels(Map<String, Object> objs) {
        // Collect the model dependencies.
        List<Map<String, Object>> models = (List<Map<String, Object>>) objs.get("models");
        for (Map<String, Object> model : models) {
            Object v = model.get("model");
            if (v instanceof CodegenModel) {
                CodegenModel m = (CodegenModel) v;
                List<String> d = new ArrayList<String>();
                for (CodegenProperty p : m.allVars) {
                    boolean isModel = false;
                    CodegenProperty item = p;
                    if (p.isContainer) {
                        item = p.items;
                    }
                    if (item != null && !item.isString && !item.isPrimitiveType && !item.isContainer && !item.isInteger) {
                        if (!d.contains(item.datatype)) {
                            // LOGGER.info("Model " + m.name + " uses " + p.datatype);
                            d.add(item.datatype);
                            isModel = true;
                        }
                    }
                    p.vendorExtensions.put("x-is-model-type", isModel);
                }
                modelDepends.put(m.name, d);
                orderedModels.add(model);
            }
        }

        // Sort the models according to dependencies so that model that depend
        // on others appear at end of the list.
        final Map<String, List<String>> deps = modelDepends;
        Collections.sort(orderedModels, new Comparator<Map<String, Object>>() {
            @Override
            public int compare(Map<String, Object> lhs, Map<String, Object> rhs) {
                Object v = lhs.get("model");
                String lhsName = ((CodegenModel) v).name;
                v = rhs.get("model");
                String rhsName = ((CodegenModel) v).name;
                List<String> lhsList = deps.get(lhsName);
                List<String> rhsList = deps.get(rhsName);
                if (lhsList == rhsList) {
                    // LOGGER.info("First compare " + lhsName + "<" + rhsName);
                    return lhsName.compareTo(rhsName);
                }
                // Put models without dependencies first.
                if (lhsList == null) {
                    // LOGGER.info("  Empty " + lhsName + ", no check " + rhsName);
                    return -1;
                }
                if (rhsList == null) {
                    // LOGGER.info("  No check " + lhsName + ", empty " + rhsName);
                    return 1;
                }
                // Put models that depend on another after.
                if (lhsList.contains(rhsName)) {
                    // LOGGER.info("  LSH " + lhsName + " uses " + rhsName);
                    return 1;
                }
                if (rhsList.contains(lhsName)) {
                    // LOGGER.info("  RHS " + rhsName + " uses " + lhsName);
                    return -1;
                }
                // Put models with less dependencies first.
                if (lhsList.size() < rhsList.size()) {
                    // LOGGER.info("  LSH size " + lhsName + " < RHS size " + rhsName);
                    return -1;
                }
                if (lhsList.size() > rhsList.size()) {
                    // LOGGER.info("  LSH size " + lhsName + " > RHS size " + rhsName);
                    return 1;
                }
                // Sort models on their name.
                // LOGGER.info("Compare " + lhsName + "<" + rhsName);
                return lhsName.compareTo(rhsName);
            }
        });
        /* for (Map<String, Object> model : orderedModels) {
            Object v = model.get("model");
            if (v instanceof CodegenModel) {
                CodegenModel m = (CodegenModel) v;
                LOGGER.info("Order: " + m.name);
            }
        }*/
        return postProcessModelsEnum(objs);
    }

    @Override
    public Map<String, Object> postProcessSupportingFileData(Map<String, Object> objs) {
        objs.put("orderedModels", orderedModels);
        Swagger swagger = (Swagger)objs.get("swagger");
        if(swagger != null) {
            String host = swagger.getBasePath();
            try {
                swagger.setHost("SWAGGER_HOST");
                objs.put("swagger-json", Json.pretty().writeValueAsString(swagger).replace("\r\n", "\n"));
            } catch (JsonProcessingException e) {
                LOGGER.error(e.getMessage(), e);
            }
            swagger.setHost(host);
        }

        /**
         * Collect the scopes to generate unique identifiers for each of them.
         */
        List<CodegenSecurity> authMethods = (List<CodegenSecurity>) objs.get("authMethods");
        postProcessAuthMethod(authMethods);

        return super.postProcessSupportingFileData(objs);
    }

    /**
     * Collect the scopes to generate a unique identifier for each of them.
     *
     * @param authMethods the auth methods with their scopes.
     */
    private void postProcessAuthMethod(List<CodegenSecurity> authMethods) {
        if (authMethods != null) {
            for (CodegenSecurity authMethod : authMethods) {
                if (authMethod.scopes != null) {
                    for (Map<String, Object> scope : authMethod.scopes) {
                        String name = (String) scope.get("scope");
                        if (operationsScopes.containsKey(name)) {
                            scope.put("ident", operationsScopes.get(name));
                        } else {
                            String ident;
                            if (name.startsWith("https://")) {
                                int pos = name.lastIndexOf('/');
                                ident = name.substring(pos + 1);
                            } else {
                                ident = name;
                            }
                            scopeIndex++;
                            ident = toAdaIdentifier(sanitizeName(ident.replaceAll(":", "_")), "S_");
                            if (operationsScopes.containsValue(ident)) {
                                ident = ident + "_" + scopeIndex;
                            }
                            operationsScopes.put(name, ident);
                            scope.put("ident", ident);
                        }
                    }
                }
                authMethod.name = camelize(sanitizeName(authMethod.name), true);
            }
        }
    }
}<|MERGE_RESOLUTION|>--- conflicted
+++ resolved
@@ -1,24 +1,33 @@
 package io.swagger.codegen.languages;
 
-<<<<<<< HEAD
-import io.swagger.codegen.CodegenConfig;
-import io.swagger.codegen.CodegenProperty;
-import io.swagger.codegen.DefaultCodegen;
-import io.swagger.v3.oas.models.media.Schema;
-=======
 import com.fasterxml.jackson.core.JsonProcessingException;
 import com.samskivert.mustache.Escapers;
 import com.samskivert.mustache.Mustache;
-import io.swagger.codegen.*;
-import io.swagger.models.Model;
-import io.swagger.models.Operation;
-import io.swagger.models.Response;
-import io.swagger.models.Swagger;
-import io.swagger.models.properties.*;
-import io.swagger.util.Json;
->>>>>>> 4bdaf37c
+import io.swagger.codegen.CliOption;
+import io.swagger.codegen.CodegenConfig;
+import io.swagger.codegen.CodegenConstants;
+import io.swagger.codegen.CodegenModel;
+import io.swagger.codegen.CodegenOperation;
+import io.swagger.codegen.CodegenParameter;
+import io.swagger.codegen.CodegenProperty;
+import io.swagger.codegen.CodegenSecurity;
+import io.swagger.codegen.DefaultCodegen;
+import io.swagger.codegen.languages.helpers.ExtensionHelper;
+import io.swagger.v3.core.util.Json;
+import io.swagger.v3.oas.models.OpenAPI;
+import io.swagger.v3.oas.models.Operation;
+import io.swagger.v3.oas.models.media.ArraySchema;
+import io.swagger.v3.oas.models.media.DateSchema;
+import io.swagger.v3.oas.models.media.DateTimeSchema;
+import io.swagger.v3.oas.models.media.FileSchema;
+import io.swagger.v3.oas.models.media.MapSchema;
+import io.swagger.v3.oas.models.media.Schema;
+import io.swagger.v3.oas.models.media.StringSchema;
+import io.swagger.v3.oas.models.responses.ApiResponse;
 
 import java.util.*;
+
+import static io.swagger.codegen.languages.helpers.ExtensionHelper.getBooleanValue;
 
 abstract public class AbstractAdaCodegen extends DefaultCodegen implements CodegenConfig {
     protected String packageName = "swagger";
@@ -238,21 +247,11 @@
     }
 
     @Override
-<<<<<<< HEAD
     public CodegenProperty fromProperty(String name, Schema schema) {
         CodegenProperty property = super.fromProperty(name, schema);
         String nameInCamelCase = property.nameInCamelCase;
         nameInCamelCase = sanitizeName(nameInCamelCase);
         property.nameInCamelCase = nameInCamelCase;
-=======
-    public CodegenProperty fromProperty(String name, Property p) {
-        CodegenProperty property = super.fromProperty(name, p);
-        if (property != null) {
-            String nameInCamelCase = property.nameInCamelCase;
-            nameInCamelCase = sanitizeName(nameInCamelCase);
-            property.nameInCamelCase = nameInCamelCase;
-        }
->>>>>>> 4bdaf37c
         return property;
     }
 
@@ -303,21 +302,21 @@
      *         `returnType` for api templates
      */
     @Override
-    public String getTypeDeclaration(Property p) {
-        String swaggerType = getSwaggerType(p);
-
-        if (swaggerType != null) {
-            swaggerType = swaggerType.replace("-", "_");
-        }
-
-        if (p instanceof ArrayProperty) {
-            ArrayProperty ap = (ArrayProperty) p;
-            Property inner = ap.getItems();
+    public String getTypeDeclaration(Schema property) {
+        String schemaType = getSchemaType(property);
+
+        if (schemaType != null) {
+            schemaType = schemaType.replace("-", "_");
+        }
+
+        if (property instanceof ArraySchema) {
+            ArraySchema arraySchema = (ArraySchema) property;
+            Schema inner = arraySchema.getItems();
             return getTypeDeclaration(inner) + "_Vectors.Vector";
         }
-        if (p instanceof MapProperty) {
-            MapProperty mp = (MapProperty) p;
-            Property inner = mp.getAdditionalProperties();
+        if (property instanceof MapSchema) {
+            MapSchema mapSchema = (MapSchema) property;
+            Schema inner = mapSchema.getAdditionalProperties();
             String name = getTypeDeclaration(inner) + "_Map";
             if (name.startsWith("Swagger.")) {
                 return name;
@@ -325,20 +324,22 @@
                 return "Swagger." + name;
             }
         }
-        if (typeMapping.containsKey(swaggerType)) {
-            if (p.getRequired()) {
-                return typeMapping.get(swaggerType);
+        if (typeMapping.containsKey(schemaType)) {
+            /** todo: find out how to check if a schema property is required on oas 3
+            if (property.getRequired()) {
+                return typeMapping.get(schemaType);
             } else {
-                return nullableTypeMapping.get(swaggerType);
-            }
+                return nullableTypeMapping.get(schemaType);
+            }
+            */
         }
         //  LOGGER.info("Swagger type " + swaggerType);
-        if (languageSpecificPrimitives.contains(swaggerType)) {
-            return swaggerType;
-        }
-        String modelType = toModelName(swaggerType).replace("-", "_");
-        if (p instanceof StringProperty || p instanceof DateProperty
-                || p instanceof DateTimeProperty || p instanceof FileProperty
+        if (languageSpecificPrimitives.contains(schemaType)) {
+            return schemaType;
+        }
+        String modelType = toModelName(schemaType).replace("-", "_");
+        if (property instanceof StringSchema || property instanceof DateSchema
+                || property instanceof DateTimeSchema || property instanceof FileSchema
                 || languageSpecificPrimitives.contains(modelType)) {
             return modelType;
         }
@@ -353,7 +354,7 @@
      * @param parameter CodegenParameter object to be processed.
      */
     @Override
-    public void postProcessParameter(CodegenParameter parameter){
+    public void postProcessParameter(CodegenParameter parameter) {
         // Give the base class a chance to process
         super.postProcessParameter(parameter);
 
@@ -361,8 +362,12 @@
             return;
         }
         boolean isModel = parameter.dataType.startsWith(modelPackage);
-        if (!isModel && !parameter.isPrimitiveType && !parameter.isDate
-                && !parameter.isString && !parameter.isContainer && !parameter.isFile) {
+        if (!isModel
+                && !getBooleanValue(parameter, CodegenConstants.IS_PRIMITIVE_TYPE_EXT_NAME)
+                && !getBooleanValue(parameter, CodegenConstants.IS_DATE_EXT_NAME)
+                && !getBooleanValue(parameter, CodegenConstants.IS_STRING_EXT_NAME)
+                && !getBooleanValue(parameter, CodegenConstants.IS_CONTAINER_EXT_NAME)
+                && !getBooleanValue(parameter, CodegenConstants.IS_FILE_EXT_NAME)) {
             isModel = true;
         }
         parameter.vendorExtensions.put("x-is-model-type", isModel);
@@ -393,24 +398,24 @@
     }
 
     @Override
-    public CodegenOperation fromOperation(String path, String httpMethod, Operation operation,
-                                          Map<String, Model> definitions, Swagger swagger) {
-        CodegenOperation op = super.fromOperation(path, httpMethod, operation, definitions, swagger);
+    public CodegenOperation fromOperation(String path, String httpMethod, Operation operation, Map<String, Schema> definitions, OpenAPI openAPI) {
+        CodegenOperation codegenOperation = super.fromOperation(path, httpMethod, operation, definitions, openAPI);
 
         if (operation.getResponses() != null && !operation.getResponses().isEmpty()) {
-            Response methodResponse = findMethodResponse(operation.getResponses());
+            ApiResponse methodResponse = findMethodResponse(operation.getResponses());
 
             if (methodResponse != null) {
-                if (methodResponse.getSchema() != null) {
-                    CodegenProperty cm = fromProperty("response", methodResponse.getSchema());
-                    op.vendorExtensions.put("x-codegen-response", cm);
-                    if(cm.datatype == "HttpContent") {
-                        op.vendorExtensions.put("x-codegen-response-ishttpcontent", true);
+                Schema schema = getSchemaFromResponse(methodResponse);
+                if (schema != null) {
+                    CodegenProperty codegenProperty = fromProperty("response", schema);
+                    codegenOperation.vendorExtensions.put("x-codegen-response", codegenProperty);
+                    if(codegenProperty.datatype == "HttpContent") {
+                        codegenOperation.vendorExtensions.put("x-codegen-response-ishttpcontent", true);
                     }
                 }
             }
         }
-        return op;
+        return codegenOperation;
     }
 
     @SuppressWarnings("unchecked")
@@ -419,36 +424,37 @@
         Map<String, Object> operations = (Map<String, Object>) objs.get("operations");
         List<CodegenOperation> operationList = (List<CodegenOperation>) operations.get("operation");
 
-        for (CodegenOperation op1 : operationList) {
-            if (op1.summary != null) {
-                op1.summary = op1.summary.trim();
-            }
-            if (op1.notes != null) {
-                op1.notes = op1.notes.trim();
-            }
-            op1.vendorExtensions.put("x-has-uniq-produces", postProcessMediaTypes(op1.produces) == 1);
-            op1.vendorExtensions.put("x-has-uniq-consumes", postProcessMediaTypes(op1.consumes) == 1);
-            op1.vendorExtensions.put("x-has-notes", op1.notes != null && op1.notes.length() > 0);
+        for (CodegenOperation codegenOperation : operationList) {
+            if (codegenOperation.summary != null) {
+                codegenOperation.summary = codegenOperation.summary.trim();
+            }
+            if (codegenOperation.notes != null) {
+                codegenOperation.notes = codegenOperation.notes.trim();
+            }
+            codegenOperation.vendorExtensions.put("x-has-uniq-produces", postProcessMediaTypes(codegenOperation.produces) == 1);
+            codegenOperation.vendorExtensions.put("x-has-uniq-consumes", postProcessMediaTypes(codegenOperation.consumes) == 1);
+            codegenOperation.vendorExtensions.put("x-has-notes", codegenOperation.notes != null && codegenOperation.notes.length() > 0);
 
             // Set the file parameter type for both allParams and formParams.
-            for (CodegenParameter p : op1.allParams) {
-                if (p.isFormParam && p.isFile) {
-                    p.dataType = "Swagger.File_Part_Type";
-                }
-            }
-            for (CodegenParameter p : op1.formParams) {
-                if (p.isFile) {
-                    p.dataType = "Swagger.File_Part_Type";
-                }
-            }
-            postProcessAuthMethod(op1.authMethods);
+            for (CodegenParameter codegenParameter : codegenOperation.allParams) {
+                if (getBooleanValue(codegenParameter, CodegenConstants.IS_FORM_PARAM_EXT_NAME)
+                        && getBooleanValue(codegenParameter, CodegenConstants.IS_FILE_EXT_NAME)) {
+                    codegenParameter.dataType = "Swagger.File_Part_Type";
+                }
+            }
+            for (CodegenParameter codegenParameter : codegenOperation.formParams) {
+                if (getBooleanValue(codegenParameter, CodegenConstants.IS_FILE_EXT_NAME)) {
+                    codegenParameter.dataType = "Swagger.File_Part_Type";
+                }
+            }
+            postProcessAuthMethod(codegenOperation.authMethods);
 
             /*
              * Scan the path parameter to construct a x-path-index that tells the index of
              * the path parameter.
              */
-            for (CodegenParameter p : op1.pathParams) {
-                String path = op1.path;
+            for (CodegenParameter p : codegenOperation.pathParams) {
+                String path = codegenOperation.path;
                 int pos = 0;
                 int index = 0;
                 while (pos >= 0 && pos < path.length()) {
@@ -478,28 +484,32 @@
     public Map<String, Object> postProcessModels(Map<String, Object> objs) {
         // Collect the model dependencies.
         List<Map<String, Object>> models = (List<Map<String, Object>>) objs.get("models");
-        for (Map<String, Object> model : models) {
-            Object v = model.get("model");
-            if (v instanceof CodegenModel) {
-                CodegenModel m = (CodegenModel) v;
+        for (Map<String, Object> modelMap : models) {
+            Object model = modelMap.get("model");
+            if (model instanceof CodegenModel) {
+                CodegenModel codegenModel = (CodegenModel) model;
                 List<String> d = new ArrayList<String>();
-                for (CodegenProperty p : m.allVars) {
+                for (CodegenProperty codegenProperty : codegenModel.allVars) {
                     boolean isModel = false;
-                    CodegenProperty item = p;
-                    if (p.isContainer) {
-                        item = p.items;
+                    CodegenProperty item = codegenProperty;
+                    if (getBooleanValue(codegenProperty, CodegenConstants.IS_CONTAINER_EXT_NAME)) {
+                        item = codegenProperty.items;
                     }
-                    if (item != null && !item.isString && !item.isPrimitiveType && !item.isContainer && !item.isInteger) {
+                    if (item != null
+                            && !getBooleanValue(item, CodegenConstants.IS_STRING_EXT_NAME)
+                            && !getBooleanValue(item, CodegenConstants.IS_PRIMITIVE_TYPE_EXT_NAME)
+                            && !getBooleanValue(item, CodegenConstants.IS_CONTAINER_EXT_NAME)
+                            && !getBooleanValue(item, CodegenConstants.IS_INTEGER_EXT_NAME)) {
                         if (!d.contains(item.datatype)) {
                             // LOGGER.info("Model " + m.name + " uses " + p.datatype);
                             d.add(item.datatype);
                             isModel = true;
                         }
                     }
-                    p.vendorExtensions.put("x-is-model-type", isModel);
-                }
-                modelDepends.put(m.name, d);
-                orderedModels.add(model);
+                    codegenProperty.vendorExtensions.put("x-is-model-type", isModel);
+                }
+                modelDepends.put(codegenModel.name, d);
+                orderedModels.add(modelMap);
             }
         }
 
@@ -564,16 +574,13 @@
     @Override
     public Map<String, Object> postProcessSupportingFileData(Map<String, Object> objs) {
         objs.put("orderedModels", orderedModels);
-        Swagger swagger = (Swagger)objs.get("swagger");
-        if(swagger != null) {
-            String host = swagger.getBasePath();
+        OpenAPI openAPI = (OpenAPI) objs.get("openapi");
+        if(openAPI != null) {
             try {
-                swagger.setHost("SWAGGER_HOST");
-                objs.put("swagger-json", Json.pretty().writeValueAsString(swagger).replace("\r\n", "\n"));
+                objs.put("openapi-json", Json.pretty().writeValueAsString(openAPI).replace("\r\n", "\n"));
             } catch (JsonProcessingException e) {
                 LOGGER.error(e.getMessage(), e);
             }
-            swagger.setHost(host);
         }
 
         /**
@@ -594,26 +601,24 @@
         if (authMethods != null) {
             for (CodegenSecurity authMethod : authMethods) {
                 if (authMethod.scopes != null) {
-                    for (Map<String, Object> scope : authMethod.scopes) {
-                        String name = (String) scope.get("scope");
-                        if (operationsScopes.containsKey(name)) {
-                            scope.put("ident", operationsScopes.get(name));
+                    String name = authMethod.scopes.get("scope");
+                    if (operationsScopes.containsKey(name)) {
+                        authMethod.scopes.put("ident", operationsScopes.get(name));
+                    } else {
+                        String ident;
+                        if (name.startsWith("https://")) {
+                            int pos = name.lastIndexOf('/');
+                            ident = name.substring(pos + 1);
                         } else {
-                            String ident;
-                            if (name.startsWith("https://")) {
-                                int pos = name.lastIndexOf('/');
-                                ident = name.substring(pos + 1);
-                            } else {
-                                ident = name;
-                            }
-                            scopeIndex++;
-                            ident = toAdaIdentifier(sanitizeName(ident.replaceAll(":", "_")), "S_");
-                            if (operationsScopes.containsValue(ident)) {
-                                ident = ident + "_" + scopeIndex;
-                            }
-                            operationsScopes.put(name, ident);
-                            scope.put("ident", ident);
+                            ident = name;
                         }
+                        scopeIndex++;
+                        ident = toAdaIdentifier(sanitizeName(ident.replaceAll(":", "_")), "S_");
+                        if (operationsScopes.containsValue(ident)) {
+                            ident = ident + "_" + scopeIndex;
+                        }
+                        operationsScopes.put(name, ident);
+                        authMethod.scopes.put("ident", ident);
                     }
                 }
                 authMethod.name = camelize(sanitizeName(authMethod.name), true);
