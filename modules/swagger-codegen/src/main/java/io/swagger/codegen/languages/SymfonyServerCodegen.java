package io.swagger.codegen.languages;

import io.swagger.codegen.CliOption;
import io.swagger.codegen.CodegenConfig;
import io.swagger.codegen.CodegenConstants;
import io.swagger.codegen.CodegenModel;
import io.swagger.codegen.CodegenOperation;
import io.swagger.codegen.CodegenParameter;
import io.swagger.codegen.CodegenProperty;
import io.swagger.codegen.CodegenResponse;
import io.swagger.codegen.CodegenSecurity;
import io.swagger.codegen.CodegenType;
import io.swagger.codegen.SupportingFile;
import io.swagger.oas.models.media.ArraySchema;
import io.swagger.oas.models.media.MapSchema;
import io.swagger.oas.models.media.Schema;
import org.apache.commons.lang3.StringUtils;
import org.slf4j.Logger;
import org.slf4j.LoggerFactory;

import java.io.File;
import java.util.ArrayList;
import java.util.Arrays;
import java.util.Collections;
import java.util.HashMap;
import java.util.HashSet;
import java.util.List;
import java.util.Map;

import static io.swagger.codegen.languages.helpers.ExtensionHelper.getBooleanValue;

public class SymfonyServerCodegen extends AbstractPhpCodegen implements CodegenConfig {
    @SuppressWarnings("hiding")
    static Logger LOGGER = LoggerFactory.getLogger(SymfonyServerCodegen.class);

    public static final String BUNDLE_NAME = "bundleName";
    public static final String COMPOSER_VENDOR_NAME = "composerVendorName";
    public static final String COMPOSER_PROJECT_NAME = "composerProjectName";
    public static final String PHP_LEGACY_SUPPORT = "phpLegacySupport";
    public static final Map<String, String> SYMFONY_EXCEPTIONS;
    protected String testsPackage;
    protected String apiTestsPackage;
    protected String modelTestsPackage;
    protected String composerVendorName = "swagger";
    protected String composerProjectName = "server-bundle";
    protected String testsDirName = "Tests";
    protected String bundleName;
    protected String bundleClassName;
    protected String bundleExtensionName;
    protected String bundleAlias;
    protected String controllerDirName = "Controller";
    protected String serviceDirName = "Service";
    protected String controllerPackage;
    protected String servicePackage;
    protected Boolean phpLegacySupport = Boolean.TRUE;

    protected HashSet<String> typeHintable;

    static {
        SYMFONY_EXCEPTIONS = new HashMap<>();
        SYMFONY_EXCEPTIONS.put("400", "Symfony\\Component\\HttpKernel\\Exception\\BadRequestHttpException");
        SYMFONY_EXCEPTIONS.put("401", "Symfony\\Component\\HttpKernel\\Exception\\UnauthorizedHttpException");
        SYMFONY_EXCEPTIONS.put("403", "Symfony\\Component\\HttpKernel\\Exception\\AccessDeniedHttpException");
        SYMFONY_EXCEPTIONS.put("404", "Symfony\\Component\\HttpKernel\\Exception\\NotFoundHttpException");
        SYMFONY_EXCEPTIONS.put("405", "Symfony\\Component\\HttpKernel\\Exception\\MethodNotAllowedHttpException");
        SYMFONY_EXCEPTIONS.put("406", "Symfony\\Component\\HttpKernel\\Exception\\NotAcceptableHttpException");
        SYMFONY_EXCEPTIONS.put("409", "Symfony\\Component\\HttpKernel\\Exception\\ConflictHttpException");
        SYMFONY_EXCEPTIONS.put("410", "Symfony\\Component\\HttpKernel\\Exception\\GoneHttpException");
        SYMFONY_EXCEPTIONS.put("411", "Symfony\\Component\\HttpKernel\\Exception\\LengthRequiredHttpException");
        SYMFONY_EXCEPTIONS.put("412", "Symfony\\Component\\HttpKernel\\Exception\\PreconditionFailedHttpException");
        SYMFONY_EXCEPTIONS.put("415", "Symfony\\Component\\HttpKernel\\Exception\\UnsupportedMediaTypeHttpException");
        SYMFONY_EXCEPTIONS.put("422", "Symfony\\Component\\HttpKernel\\Exception\\UnprocessableEntityHttpException");
        SYMFONY_EXCEPTIONS.put("428", "Symfony\\Component\\HttpKernel\\Exception\\PreconditionRequiredHttpException");
        SYMFONY_EXCEPTIONS.put("429", "Symfony\\Component\\HttpKernel\\Exception\\TooManyRequestsHttpException");
        SYMFONY_EXCEPTIONS.put("503", "Symfony\\Component\\HttpKernel\\Exception\\ServiceUnavailableHttpException");
    }

    public SymfonyServerCodegen() {
        super();

        // clear import mapping (from default generator) as php does not use it
        // at the moment
        importMapping.clear();

        supportsInheritance = true;
        srcBasePath = ".";
        setInvokerPackage("Swagger\\Server");
        setBundleName("SwaggerServer");
        packagePath = "SymfonyBundle-php";
        modelDirName = "Model";
        docsBasePath = "Resources" + File.separator + "docs";
        apiDocPath = docsBasePath + File.separator + apiDirName;
        modelDocPath = docsBasePath + File.separator + modelDirName;
        outputFolder = "generated-code" + File.separator + "php";
        apiTemplateFiles.put("api_controller.mustache", ".php");
        modelTestTemplateFiles.put("testing/model_test.mustache", ".php");
        apiTestTemplateFiles = new HashMap<String, String>();
        apiTestTemplateFiles.put("testing/api_test.mustache", ".php");
        embeddedTemplateDir = templateDir = "php-symfony";

        setReservedWordsLowerCase(
            Arrays.asList(
                // local variables used in api methods (endpoints)
                "resourcePath", "httpBody", "queryParams", "headerParams",
                "formParams", "_header_accept", "_tempBody",

                // PHP reserved words
                "__halt_compiler", "abstract", "and", "array", "as", "break", "callable", "case", "catch", "class", "clone", "const", "continue", "declare", "default", "die", "do", "echo", "else", "elseif", "empty", "enddeclare", "endfor", "endforeach", "endif", "endswitch", "endwhile", "eval", "exit", "extends", "final", "for", "foreach", "function", "global", "goto", "if", "implements", "include", "include_once", "instanceof", "insteadof", "interface", "isset", "list", "namespace", "new", "or", "print", "private", "protected", "public", "require", "require_once", "return", "static", "switch", "throw", "trait", "try", "unset", "use", "var", "while", "xor"
            )
        );

        // ref: http://php.net/manual/en/language.types.intro.php
        languageSpecificPrimitives = new HashSet<String>(
            Arrays.asList(
                "bool",
                "int",
                "double",
                "float",
                "string",
                "object",
                "mixed",
                "number",
                "void",
                "byte",
                "array"
            )
        );

        defaultIncludes = new HashSet<String>(
            Arrays.asList(
                "\\DateTime",
                "UploadedFile"
            )
        );

        variableNamingConvention = "camelCase";

        // provide primitives to mustache template
        List sortedLanguageSpecificPrimitives= new ArrayList(languageSpecificPrimitives);
        Collections.sort(sortedLanguageSpecificPrimitives);
        String primitives = "'" + StringUtils.join(sortedLanguageSpecificPrimitives, "', '") + "'";
        additionalProperties.put("primitives", primitives);

        // ref: https://github.com/OAI/OpenAPI-Specification/blob/master/versions/2.0.md#data-types
        typeMapping = new HashMap<String, String>();
        typeMapping.put("integer", "int");
        typeMapping.put("long", "int");
        typeMapping.put("number", "float");
        typeMapping.put("float", "float");
        typeMapping.put("double", "double");
        typeMapping.put("string", "string");
        typeMapping.put("byte", "int");
        typeMapping.put("boolean", "bool");
        typeMapping.put("Date", "\\DateTime");
        typeMapping.put("DateTime", "\\DateTime");
        typeMapping.put("file", "UploadedFile");
        typeMapping.put("map", "array");
        typeMapping.put("array", "array");
        typeMapping.put("list", "array");
        typeMapping.put("object", "array");
        typeMapping.put("binary", "string");
        typeMapping.put("ByteArray", "string");
        typeMapping.put("UUID", "string");

        cliOptions.add(new CliOption(COMPOSER_VENDOR_NAME, "The vendor name used in the composer package name. The template uses {{composerVendorName}}/{{composerProjectName}} for the composer package name. e.g. yaypets. IMPORTANT NOTE (2016/03): composerVendorName will be deprecated and replaced by gitUserId in the next swagger-codegen release"));
        cliOptions.add(new CliOption(BUNDLE_NAME, "The name of the Symfony bundle. The template uses {{bundleName}}"));
        cliOptions.add(new CliOption(COMPOSER_PROJECT_NAME, "The project name used in the composer package name. The template uses {{composerVendorName}}/{{composerProjectName}} for the composer package name. e.g. petstore-client. IMPORTANT NOTE (2016/03): composerProjectName will be deprecated and replaced by gitRepoId in the next swagger-codegen release"));
        cliOptions.add(new CliOption(CodegenConstants.HIDE_GENERATION_TIMESTAMP, "hides the timestamp when files were generated")
                .defaultValue(Boolean.TRUE.toString()));
        cliOptions.add(new CliOption(PHP_LEGACY_SUPPORT, "Should the generated code be compatible with PHP 5.x?").defaultValue(Boolean.TRUE.toString()));
    }

    public String getBundleName() {
        return bundleName;
    }

    public void setBundleName(String bundleName) {
        this.bundleName = bundleName;
        this.bundleClassName = bundleName + "Bundle";
        this.bundleExtensionName = bundleName + "Extension";
        this.bundleAlias = snakeCase(bundleName).replaceAll("([A-Z]+)", "\\_$1").toLowerCase();
    }

    public void setPhpLegacySupport(Boolean support) {
        this.phpLegacySupport = support;
    }

    public String controllerFileFolder() {
        return (outputFolder + File.separator + toPackagePath(controllerPackage, srcBasePath));
    }

    @Override
    public String escapeText(String input) {
        if (input != null) {
            // Trim the string to avoid leading and trailing spaces.
            return super.escapeText(input).trim();
        }
        return input;
    }

    @Override
    public CodegenType getTag() {
        return CodegenType.SERVER;
    }

    @Override
    public String getName() {
        return "php-symfony";
    }

    @Override
    public String getHelp() {
        return "Generates a Symfony server bundle.";
    }

    @Override
    public String apiFilename(String templateName, String tag) {
        String suffix = apiTemplateFiles().get(templateName);
        if (templateName.equals("api_controller.mustache"))
            return controllerFileFolder() + '/' + toControllerName(tag) + suffix;

        return apiFileFolder() + '/' + toApiFilename(tag) + suffix;
    }

    @Override
    public void processOpts() {
        super.processOpts();

        // default HIDE_GENERATION_TIMESTAMP to true
        if (!additionalProperties.containsKey(CodegenConstants.HIDE_GENERATION_TIMESTAMP)) {
            additionalProperties.put(CodegenConstants.HIDE_GENERATION_TIMESTAMP, Boolean.TRUE.toString());
        } else {
            additionalProperties.put(CodegenConstants.HIDE_GENERATION_TIMESTAMP,
                    Boolean.valueOf(additionalProperties().get(CodegenConstants.HIDE_GENERATION_TIMESTAMP).toString()));
        }

        if (additionalProperties.containsKey(BUNDLE_NAME)) {
            this.setBundleName((String) additionalProperties.get(BUNDLE_NAME));
        } else {
            additionalProperties.put(BUNDLE_NAME, bundleName);
        }

        if (additionalProperties.containsKey(COMPOSER_PROJECT_NAME)) {
            this.setComposerProjectName((String) additionalProperties.get(COMPOSER_PROJECT_NAME));
        } else {
            additionalProperties.put(COMPOSER_PROJECT_NAME, composerProjectName);
        }

        if (additionalProperties.containsKey(COMPOSER_VENDOR_NAME)) {
            this.setComposerVendorName((String) additionalProperties.get(COMPOSER_VENDOR_NAME));
        } else {
            additionalProperties.put(COMPOSER_VENDOR_NAME, composerVendorName);
        }

        if (additionalProperties.containsKey(PHP_LEGACY_SUPPORT)) {
            this.setPhpLegacySupport(Boolean.valueOf((String) additionalProperties.get(PHP_LEGACY_SUPPORT)));
        } else {
            additionalProperties.put(PHP_LEGACY_SUPPORT, phpLegacySupport);
        }

        additionalProperties.put("escapedInvokerPackage", invokerPackage.replace("\\", "\\\\"));
        additionalProperties.put("controllerPackage", controllerPackage);
        additionalProperties.put("servicePackage", servicePackage);
        additionalProperties.put("apiTestsPackage", apiTestsPackage);
        additionalProperties.put("modelTestsPackage", modelTestsPackage);

        // make Symonfy-specific properties available
        additionalProperties.put("bundleName", bundleName);
        additionalProperties.put("bundleClassName", bundleClassName);
        additionalProperties.put("bundleExtensionName", bundleExtensionName);
        additionalProperties.put("bundleAlias", bundleAlias);

        // make api and model src path available in mustache template
        additionalProperties.put("apiSrcPath", "." + File.separator + toSrcPath(apiPackage, srcBasePath));
        additionalProperties.put("modelSrcPath", "." + File.separator + toSrcPath(modelPackage, srcBasePath));
        additionalProperties.put("testsSrcPath", "." + File.separator + toSrcPath(testsPackage, srcBasePath));
        additionalProperties.put("apiTestsSrcPath", "." + File.separator + toSrcPath(apiTestsPackage, srcBasePath));
        additionalProperties.put("modelTestsSrcPath", "." + File.separator + toSrcPath(modelTestsPackage, srcBasePath));
        additionalProperties.put("apiTestPath", "." + File.separator + testsDirName + File.separator + apiDirName);
        additionalProperties.put("modelTestPath", "." + File.separator + testsDirName + File.separator + modelDirName);

        // make api and model doc path available in mustache template
        additionalProperties.put("apiDocPath", apiDocPath);
        additionalProperties.put("modelDocPath", modelDocPath);

        // make test path available in mustache template
        additionalProperties.put("testsDirName", testsDirName);

        final String configDir = getPackagePath() + File.separator + "Resources" + File.separator + "config";
        final String dependencyInjectionDir = getPackagePath() + File.separator + "DependencyInjection";

        supportingFiles.add(new SupportingFile("Controller.mustache", toPackagePath(controllerPackage, srcBasePath), "Controller.php"));
        supportingFiles.add(new SupportingFile("Bundle.mustache", getPackagePath(), bundleClassName + ".php"));
        supportingFiles.add(new SupportingFile("Extension.mustache", dependencyInjectionDir, bundleExtensionName + ".php"));
        supportingFiles.add(new SupportingFile("ApiPass.mustache", dependencyInjectionDir + File.separator + "Compiler", bundleName + "ApiPass.php"));
        supportingFiles.add(new SupportingFile("ApiServer.mustache", toPackagePath(apiPackage, srcBasePath), "ApiServer.php"));

        // Serialization components
        supportingFiles.add(new SupportingFile("serialization/SerializerInterface.mustache", toPackagePath(servicePackage, srcBasePath), "SerializerInterface.php"));
        supportingFiles.add(new SupportingFile("serialization/JmsSerializer.mustache", toPackagePath(servicePackage, srcBasePath), "JmsSerializer.php"));
        supportingFiles.add(new SupportingFile("serialization/StrictJsonDeserializationVisitor.mustache", toPackagePath(servicePackage, srcBasePath), "StrictJsonDeserializationVisitor.php"));
        supportingFiles.add(new SupportingFile("serialization/TypeMismatchException.mustache", toPackagePath(servicePackage, srcBasePath), "TypeMismatchException.php"));
        // Validation components
        supportingFiles.add(new SupportingFile("validation/ValidatorInterface.mustache", toPackagePath(servicePackage, srcBasePath), "ValidatorInterface.php"));
        supportingFiles.add(new SupportingFile("validation/SymfonyValidator.mustache", toPackagePath(servicePackage, srcBasePath), "SymfonyValidator.php"));

        // Testing components
        supportingFiles.add(new SupportingFile("testing/phpunit.xml.mustache", getPackagePath(), "phpunit.xml.dist"));
        supportingFiles.add(new SupportingFile("testing/pom.xml", getPackagePath(), "pom.xml"));
        supportingFiles.add(new SupportingFile("testing/AppKernel.php", toPackagePath(testsPackage, srcBasePath), "AppKernel.php"));
        supportingFiles.add(new SupportingFile("testing/test_config.yml", toPackagePath(testsPackage, srcBasePath), "test_config.yml"));

        supportingFiles.add(new SupportingFile("routing.mustache", configDir, "routing.yml"));
        supportingFiles.add(new SupportingFile("services.mustache", configDir, "services.yml"));
        supportingFiles.add(new SupportingFile("composer.mustache", getPackagePath(), "composer.json"));
        supportingFiles.add(new SupportingFile("autoload.mustache", getPackagePath(), "autoload.php"));
        supportingFiles.add(new SupportingFile("README.mustache", getPackagePath(), "README.md"));
        
        supportingFiles.add(new SupportingFile(".travis.yml", getPackagePath(), ".travis.yml"));
        supportingFiles.add(new SupportingFile(".php_cs", getPackagePath(), ".php_cs"));
        supportingFiles.add(new SupportingFile("git_push.sh.mustache", getPackagePath(), "git_push.sh"));

        // Type-hintable primitive types
        // ref: http://php.net/manual/en/functions.arguments.php#functions.arguments.type-declaration
        if (phpLegacySupport) {
            typeHintable = new HashSet<String>(
                Arrays.asList(
                    "array"
                )
            );
        } else {
            typeHintable = new HashSet<String>(
                Arrays.asList(
                    "array",
                    "bool",
                    "float",
                    "int",
                    "string"
                )
            );
        }
    }

    @Override
    public Map<String, Object> postProcessOperations(Map<String, Object> objs) {
        objs = super.postProcessOperations(objs);

        Map<String, Object> operations = (Map<String, Object>) objs.get("operations");
        operations.put("controllerName", toControllerName((String) operations.get("pathPrefix")));
        operations.put("symfonyService", toSymfonyService((String) operations.get("pathPrefix")));

        HashSet<CodegenSecurity> authMethods = new HashSet<>();
        List<CodegenOperation> operationList = (List<CodegenOperation>) operations.get("operation");

        for (CodegenOperation op : operationList) {
            // Loop through all input parameters to determine, whether we have to import something to
            // make the input type available.
            for (CodegenParameter param : op.allParams) {
                // Determine if the parameter type is supported as a type hint and make it available
                // to the templating engine
                String typeHint = getTypeHint(param.dataType);
                if (!typeHint.isEmpty()) {
                    param.vendorExtensions.put("x-parameterType", typeHint);
                }

                if (param.isContainer) {
                    param.vendorExtensions.put("x-parameterType", getTypeHint(param.dataType+"[]"));
                }

                // Create a variable to display the correct data type in comments for interfaces
                param.vendorExtensions.put("x-commentType", param.dataType);
                if (param.isContainer) {
                    param.vendorExtensions.put("x-commentType", param.dataType+"[]");
                }

                // Quote default values for strings
                // @todo: The default values for headers, forms and query params are handled
                //        in DefaultCodegen fromParameter with no real possibility to override
                //        the functionality. Thus we are handling quoting of string values here
                if (param.dataType.equals("string") && param.defaultValue != null && !param.defaultValue.isEmpty()) {
                    param.defaultValue = "'"+param.defaultValue+"'";
                }
            }

            // Create a variable to display the correct return type in comments for interfaces
            if (op.returnType != null) {
                op.vendorExtensions.put("x-commentType", op.returnType);
                if (!op.returnTypeIsPrimitive) {
                    op.vendorExtensions.put("x-commentType", op.returnType+"[]");
                }
            } else {
                op.vendorExtensions.put("x-commentType", "void");
            }

            // Add operation's authentication methods to whole interface
            if (op.authMethods != null) {
                authMethods.addAll(op.authMethods);
            }
        }

        operations.put("authMethods", authMethods);

        return objs;
    }

    @Override
    public Map<String, Object> postProcessModels(Map<String, Object> objs) {
        objs = super.postProcessModels(objs);

        ArrayList<Object> modelsArray = (ArrayList<Object>) objs.get("models");
        Map<String, Object> models = (Map<String, Object>) modelsArray.get(0);
        CodegenModel model = (CodegenModel) models.get("model");

        // Simplify model var type
        for (CodegenProperty var : model.vars) {
            if (var.datatype != null) {
                // Determine if the parameter type is supported as a type hint and make it available
                // to the templating engine
                String typeHint = getTypeHint(var.datatype);
                if (!typeHint.isEmpty()) {
                    var.vendorExtensions.put("x-parameterType", typeHint);
                }

<<<<<<< HEAD
                if (getBooleanValue(var, CodegenConstants.IS_BOOLEAN_EXT_NAME)) {
=======
                // Create a variable to display the correct data type in comments for models
                var.vendorExtensions.put("x-commentType", var.datatype);
                if (var.isContainer) {
                    var.vendorExtensions.put("x-commentType", var.datatype+"[]");
                }

                if (var.isBoolean) {
>>>>>>> ec708260
                    var.getter = var.getter.replaceAll("^get", "is");
                }
            }
        }

        return objs;
    }

    @Override
    public String escapeReservedWord(String name) {
        if(this.reservedWordsMappings().containsKey(name)) {
            return this.reservedWordsMappings().get(name);
        }
        return "_" + name;
    }

    @Override
    public String apiTestFileFolder() {
        return (outputFolder + File.separator + toPackagePath(apiTestsPackage, srcBasePath));
    }

    @Override
    public String modelTestFileFolder() {
        return (outputFolder + File.separator + toPackagePath(modelTestsPackage, srcBasePath));
    }

    public void setComposerVendorName(String composerVendorName) {
        this.composerVendorName = composerVendorName;
    }

    public void setComposerProjectName(String composerProjectName) {
        this.composerProjectName = composerProjectName;
    }

    @Override
    public void setInvokerPackage(String invokerPackage) {
        super.setInvokerPackage(invokerPackage);
        apiPackage = invokerPackage + "\\" + apiDirName;
        modelPackage = invokerPackage + "\\" + modelDirName;
        testsPackage = invokerPackage + "\\" + testsDirName;
        apiTestsPackage = testsPackage + "\\" + apiDirName;
        modelTestsPackage = testsPackage + "\\" + modelDirName;
        controllerPackage = invokerPackage + "\\" + controllerDirName;
        servicePackage = invokerPackage + "\\" + serviceDirName;
    }

    @Override
<<<<<<< HEAD
    public String getTypeDeclaration(Schema schema) {
        if (schema instanceof ArraySchema) {
            ArraySchema arraySchema = (ArraySchema) schema;
            Schema inner = arraySchema.getItems();
            return getTypeDeclaration(inner) + "[]";
        }

        if (schema instanceof MapSchema) {
            Schema inner = schema.getAdditionalProperties();
            return getTypeDeclaration(inner) + "[]";
=======
    public String getTypeDeclaration(Property p) {
        if (p instanceof ArrayProperty) {
            ArrayProperty ap = (ArrayProperty) p;
            Property inner = ap.getItems();
            return getTypeDeclaration(inner);
        }

        if (p instanceof MapProperty) {
            MapProperty mp = (MapProperty) p;
            Property inner = mp.getAdditionalProperties();
            return getTypeDeclaration(inner);
>>>>>>> ec708260
        }
        
        if (StringUtils.isNotBlank(schema.get$ref())) {
            return getTypeDeclaration(getPropertyTypeDeclaration(schema));
        }
        
        return getPropertyTypeDeclaration(schema);
    }

    /**
     * Output the type declaration of the property
     *
     * @param schema Swagger Property object
     * @return a string presentation of the property type
     */
    public String getPropertyTypeDeclaration(Schema schema) {
        String schemaType = getSchemaType(schema);
        if (typeMapping.containsKey(schemaType)) {
            return typeMapping.get(schemaType);
        }
        return schemaType;
    }

    @Override
    public String getTypeDeclaration(String name) {
        if (!languageSpecificPrimitives.contains(name)) {
            return modelPackage + "\\" + name;
        }
        return super.getTypeDeclaration(name);
    }

    /**
     * Return the fully-qualified "Model" name for import
     *
     * @param name the name of the "Model"
     * @return the fully-qualified "Model" name for import
     */
    @Override
    public String toModelImport(String name) {
        if ("".equals(modelPackage())) {
            return name;
        } else {
            return modelPackage() + "\\" + name;
        }
    }

    @Override
    public String toEnumValue(String value, String datatype) {
        if ("int".equals(datatype) || "double".equals(datatype) || "float".equals(datatype)) {
            return value;
        } else {
            return "\"" + escapeText(value) + "\"";
        }
    }

    /**
     * Return the regular expression/JSON schema pattern (http://json-schema.org/latest/json-schema-validation.html#anchor33)
     *
     * @param pattern the pattern (regular expression)
     * @return properly-escaped pattern
     */
    @Override
    public String toRegularExpression(String pattern) {
        return escapeText(pattern);
    }

    public String toApiName(String name) {
        if (name.isEmpty()) {
            return "DefaultApiInterface";
        }
        return camelize(name, false) + "ApiInterface";
    }

    protected String toControllerName(String name) {
        if (name.isEmpty()) {
            return "DefaultController";
        }
        return camelize(name, false) + "Controller";
    }

    protected String toSymfonyService(String name) {
        String prefix = composerVendorName + ".api.";
        if (name.isEmpty()) {
            return prefix + "default";
        }

        return prefix + name;
    }

    protected String getTypeHint(String type) {
        // Type hint array types
        if (type.endsWith("[]")) {
            return "array";
        }

        // Check if the type is a native type that is type hintable in PHP
        if (typeHintable.contains(type)) {
            return type;
        }

        // Default includes are referenced by their fully-qualified class name (including namespace)
        if (defaultIncludes.contains(type)) {
            return type;
        }

        // Model classes are assumed to be imported and we reference them by their class name
        if (isModelClass(type)) {
            // This parameter is an instance of a model
            return extractSimpleName(type);
        }
        
        // PHP does not support type hinting for this parameter data type
        return "";
    }

    protected Boolean isModelClass(String type) {
        return Boolean.valueOf(type.contains(modelPackage()));
    }
}<|MERGE_RESOLUTION|>--- conflicted
+++ resolved
@@ -363,13 +363,13 @@
                     param.vendorExtensions.put("x-parameterType", typeHint);
                 }
 
-                if (param.isContainer) {
+                if (getBooleanValue(param, CodegenConstants.IS_CONTAINER_EXT_NAME)) {
                     param.vendorExtensions.put("x-parameterType", getTypeHint(param.dataType+"[]"));
                 }
 
                 // Create a variable to display the correct data type in comments for interfaces
                 param.vendorExtensions.put("x-commentType", param.dataType);
-                if (param.isContainer) {
+                if (getBooleanValue(param, CodegenConstants.IS_CONTAINER_EXT_NAME)) {
                     param.vendorExtensions.put("x-commentType", param.dataType+"[]");
                 }
 
@@ -420,18 +420,12 @@
                 if (!typeHint.isEmpty()) {
                     var.vendorExtensions.put("x-parameterType", typeHint);
                 }
-
-<<<<<<< HEAD
-                if (getBooleanValue(var, CodegenConstants.IS_BOOLEAN_EXT_NAME)) {
-=======
                 // Create a variable to display the correct data type in comments for models
                 var.vendorExtensions.put("x-commentType", var.datatype);
-                if (var.isContainer) {
+                if (getBooleanValue(var, CodegenConstants.IS_CONTAINER_EXT_NAME)) {
                     var.vendorExtensions.put("x-commentType", var.datatype+"[]");
                 }
-
-                if (var.isBoolean) {
->>>>>>> ec708260
+                if (getBooleanValue(var, CodegenConstants.IS_BOOLEAN_EXT_NAME)) {
                     var.getter = var.getter.replaceAll("^get", "is");
                 }
             }
@@ -479,7 +473,6 @@
     }
 
     @Override
-<<<<<<< HEAD
     public String getTypeDeclaration(Schema schema) {
         if (schema instanceof ArraySchema) {
             ArraySchema arraySchema = (ArraySchema) schema;
@@ -490,19 +483,6 @@
         if (schema instanceof MapSchema) {
             Schema inner = schema.getAdditionalProperties();
             return getTypeDeclaration(inner) + "[]";
-=======
-    public String getTypeDeclaration(Property p) {
-        if (p instanceof ArrayProperty) {
-            ArrayProperty ap = (ArrayProperty) p;
-            Property inner = ap.getItems();
-            return getTypeDeclaration(inner);
-        }
-
-        if (p instanceof MapProperty) {
-            MapProperty mp = (MapProperty) p;
-            Property inner = mp.getAdditionalProperties();
-            return getTypeDeclaration(inner);
->>>>>>> ec708260
         }
         
         if (StringUtils.isNotBlank(schema.get$ref())) {
