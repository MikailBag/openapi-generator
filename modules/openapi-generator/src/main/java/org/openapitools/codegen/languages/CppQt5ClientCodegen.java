--- conflicted
+++ resolved
@@ -140,24 +140,6 @@
         return "Generates a Qt5 C++ client library.";
     }
 
-<<<<<<< HEAD
-=======
-    @Override
-    public String toModelImport(String name) {
-        if (namespaces.containsKey(name)) {
-            return "using " + namespaces.get(name) + ";";
-        } else if (systemIncludes.contains(name)) {
-            return "#include <" + name + ">";
-        }
-
-        String folder = modelPackage().replace("::", File.separator);
-        if (!folder.isEmpty())
-            folder += File.separator;
-
-        return "#include \"" + folder + sanitizeName(name) + ".h\"";
-    }
-
->>>>>>> a87a544b
     /**
      * Location to write model files.  You can use the modelPackage() as defined when the class is
      * instantiated
@@ -177,14 +159,6 @@
     }
 
     @Override
-<<<<<<< HEAD
-=======
-    public String toModelFilename(String name) {
-        return sanitizeName(initialCaps(toModelName(name)));
-    }
-
-    @Override
->>>>>>> a87a544b
     public String toApiFilename(String name) {
         return modelNamePrefix + sanitizeName(initialCaps(name)) + "Api";
     }
