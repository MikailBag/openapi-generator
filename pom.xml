<project xmlns:xsi="http://www.w3.org/2001/XMLSchema-instance" xmlns="http://maven.apache.org/POM/4.0.0"
         xsi:schemaLocation="http://maven.apache.org/POM/4.0.0 http://maven.apache.org/maven-v4_0_0.xsd">
    <parent>
        <groupId>org.sonatype.oss</groupId>
        <artifactId>oss-parent</artifactId>
        <version>5</version>
    </parent>
    <modelVersion>4.0.0</modelVersion>
    <groupId>io.swagger</groupId>
    <artifactId>swagger-codegen-project</artifactId>
    <packaging>pom</packaging>
    <name>swagger-codegen-project</name>
<<<<<<< HEAD
    <version>2.3.0-SNAPSHOT</version>
=======
    <version>2.2.2-SNAPSHOT</version>
>>>>>>> 153397e7
    <url>https://github.com/swagger-api/swagger-codegen</url>
    <scm>
        <connection>scm:git:git@github.com:swagger-api/swagger-codegen.git</connection>
        <developerConnection>scm:git:git@github.com:swagger-api/swagger-codegen.git</developerConnection>
        <url>https://github.com/swagger-api/swagger-codegen</url>
    </scm>
    <prerequisites>
        <maven>2.2.0</maven>
    </prerequisites>
    <developers>
        <developer>
            <id>fehguy</id>
            <name>Tony Tam</name>
            <email>fehguy@gmail.com</email>
        </developer>
    </developers>
    <issueManagement>
        <system>github</system>
        <url>https://github.com/swagger-api/swagger-codegen/issues</url>
    </issueManagement>
    <mailingLists>
        <mailingList>
            <name>swagger-swaggersocket</name>
            <archive>https://groups.google.com/forum/#!forum/swagger-swaggersocket</archive>
        </mailingList>
    </mailingLists>
    <licenses>
        <license>
            <name>Apache License 2.0</name>
            <url>http://www.apache.org/licenses/LICENSE-2.0.html</url>
            <distribution>repo</distribution>
        </license>
    </licenses>
    <build>
        <sourceDirectory>src/main/java</sourceDirectory>
        <outputDirectory>target/classes</outputDirectory>
        <extensions>
            <extension>
                <groupId>org.jvnet.wagon-svn</groupId>
                <artifactId>wagon-svn</artifactId>
                <version>1.8</version>
            </extension>
            <extension>
                <groupId>org.apache.maven.wagon</groupId>
                <artifactId>wagon-ssh-external</artifactId>
                <version>1.0-alpha-6</version>
            </extension>
            <extension>
                <groupId>org.apache.maven.wagon</groupId>
                <artifactId>wagon-webdav</artifactId>
                <version>1.0-beta-1</version>
            </extension>
        </extensions>
        <defaultGoal>install</defaultGoal>
        <directory>target</directory>
        <finalName>${project.artifactId}-${project.version}</finalName>
        <plugins>
            <plugin>
                <groupId>org.apache.maven.plugins</groupId>
                <artifactId>maven-surefire-plugin</artifactId>
                <version>${surefire-version}</version>
                <configuration>
                    <testNGArtifactName>none:none</testNGArtifactName>
                    <argLine>-XX:+StartAttachListener</argLine>
                </configuration>
                <executions>
                    <execution>
                        <id>test-testng</id>
                        <phase>test</phase>
                        <goals>
                            <goal>test</goal>
                        </goals>
                        <configuration>
                            <junitArtifactName>none:none</junitArtifactName>
                            <testNGArtifactName>org.testng:testng</testNGArtifactName>
                        </configuration>
                    </execution>
                </executions>
            </plugin>
            <plugin>
                <artifactId>maven-dependency-plugin</artifactId>
                <executions>
                    <execution>
                        <phase>package</phase>
                        <goals>
                            <goal>copy-dependencies</goal>
                        </goals>
                        <configuration>
                            <outputDirectory>${project.build.directory}/lib</outputDirectory>
                        </configuration>
                    </execution>
                </executions>
            </plugin>
            <plugin>
                <artifactId>maven-compiler-plugin</artifactId>
                <version>3.5.1</version>
                <configuration>
                    <source>1.7</source>
                    <target>1.7</target>
                </configuration>
            </plugin>
            <plugin>
                <groupId>org.apache.maven.plugins</groupId>
                <artifactId>maven-jar-plugin</artifactId>
                <version>3.0.2</version>
                <configuration>
                    <archive>
                        <manifestEntries>
                            <mode>development</mode>
                            <url>${project.url}</url>
                            <implementation-version>${project.version}</implementation-version>
                            <package>io.swagger</package>
                        </manifestEntries>
                    </archive>
                </configuration>
            </plugin>
            <plugin>
                <groupId>org.apache.maven.plugins</groupId>
                <artifactId>maven-site-plugin</artifactId>
                <version>3.5.1</version>
            </plugin>
            <plugin>
                <groupId>org.apache.maven.plugins</groupId>
                <artifactId>maven-release-plugin</artifactId>
                <version>2.5.3</version>
            </plugin>

            <plugin>
                <groupId>org.apache.maven.plugins</groupId>
                <artifactId>maven-javadoc-plugin</artifactId>
                <version>2.10.4</version>
                <configuration>
                    <aggregate>true</aggregate>
                    <source>1.7</source>
                    <encoding>UTF-8</encoding>
                    <maxmemory>1g</maxmemory>
                    <excludePackageNames>${javadoc.package.exclude}</excludePackageNames>
                </configuration>
                <executions>
                    <execution>
                        <id>attach-javadocs</id>
                        <phase>verify</phase>
                        <goals>
                            <goal>jar</goal>
                        </goals>
                    </execution>
                </executions>
            </plugin>
            <plugin>
                <groupId>org.apache.maven.plugins</groupId>
                <artifactId>maven-source-plugin</artifactId>
                <version>3.0.1</version>
                <executions>
                    <execution>
                        <id>attach-sources</id>
                        <phase>verify</phase>
                        <goals>
                            <goal>jar-no-fork</goal>
                        </goals>
                    </execution>
                </executions>
            </plugin>
        </plugins>
    </build>
    <profiles>
        <profile>
            <id>release-profile</id>
            <properties>
                <skipTests>true</skipTests>
            </properties>
            <build>
                <plugins>
                    <plugin>
                        <groupId>net.alchim31.maven</groupId>
                        <artifactId>scala-maven-plugin</artifactId>
                        <executions>
                            <execution>
                                <goals>
                                    <goal>compile</goal>
                                    <goal>testCompile</goal>
                                </goals>
                            </execution>
                        </executions>
                        <configuration/>
                    </plugin>
                    <plugin>
                        <groupId>org.codehaus.mojo</groupId>
                        <artifactId>build-helper-maven-plugin</artifactId>
                        <executions>
                            <execution>
                                <id>add-source</id>
                                <phase>prepare-package</phase>
                                <goals>
                                    <goal>add-source</goal>
                                </goals>
                                <configuration>
                                    <sources>
                                        <source>src/main/scala</source>
                                    </sources>
                                </configuration>
                            </execution>
                        </executions>
                    </plugin>
                </plugins>
            </build>
        </profile>
        <profile>
            <id>release-sign-artifacts</id>
            <activation>
                <property>
                    <name>performRelease</name>
                    <value>true</value>
                </property>
            </activation>
            <build>
                <plugins>
                    <plugin>
                        <groupId>org.apache.maven.plugins</groupId>
                        <artifactId>maven-gpg-plugin</artifactId>
                        <executions>
                            <execution>
                                <id>sign-artifacts</id>
                                <phase>verify</phase>
                                <goals>
                                    <goal>sign</goal>
                                </goals>
                            </execution>
                        </executions>
                    </plugin>
                </plugins>
            </build>
        </profile>
        <!-- Samples -->
        <profile>
            <id>android-client</id>
            <activation>
                <property>
                    <name>env</name>
                    <value>java</value>
                </property>
            </activation>
            <modules>
                <module>samples/client/petstore/android/volley</module>
            </modules>
        </profile>
        <profile>
            <id>clojure-client</id>
            <activation>
                <property>
                    <name>env</name>
                    <value>clojure</value>
                </property>
            </activation>
            <modules>
                <module>samples/client/petstore/clojure</module>
            </modules>
        </profile>
        <profile>
            <id>java-client-jersey1</id>
            <activation>
                <property>
                    <name>env</name>
                    <value>java</value>
                </property>
            </activation>
            <modules>
                <module>samples/client/petstore/java/jersey1</module>
            </modules>
        </profile>
        <profile>
            <id>java-client-jersey2</id>
            <activation>
                <property>
                    <name>env</name>
                    <value>java</value>
                </property>
            </activation>
            <modules>
                <module>samples/client/petstore/java/jersey2</module>
            </modules>
        </profile>
        <profile>
            <id>java-client-okhttp-gson</id>
            <activation>
                <property>
                    <name>env</name>
                    <value>java</value>
                </property>
            </activation>
            <modules>
                <module>samples/client/petstore/java/okhttp-gson</module>
            </modules>
        </profile>
        <profile>
            <id>java-client-retrofit</id>
            <activation>
                <property>
                    <name>env</name>
                    <value>java</value>
                </property>
            </activation>
            <modules>
                <module>samples/client/petstore/java/retrofit</module>
            </modules>
        </profile>
        <profile>
            <id>java-client-retrofit2</id>
            <activation>
                <property>
                    <name>env</name>
                    <value>java</value>
                </property>
            </activation>
            <modules>
                <module>samples/client/petstore/java/retrofit2</module>
            </modules>
        </profile>
        <profile>
            <id>java-client-retrofit2-rx</id>
            <activation>
                <property>
                    <name>env</name>
                    <value>java</value>
                </property>
            </activation>
            <modules>
                <module>samples/client/petstore/java/retrofit2rx</module>
            </modules>
        </profile>
        <profile>
            <id>java-client-feign</id>
            <activation>
                <property>
                    <name>env</name>
                    <value>java</value>
                </property>
            </activation>
            <modules>
                <module>samples/client/petstore/java/feign</module>
            </modules>
        </profile>
        <profile>
            <id>javascript-client</id>
            <activation>
                <property>
                    <name>env</name>
                    <value>javascript</value>
                </property>
            </activation>
            <modules>
                <module>samples/client/petstore/javascript</module>
            </modules>
        </profile>
        <profile>
            <id>scala-client</id>
            <activation>
                <property>
                    <name>env</name>
                    <value>scala</value>
                </property>
            </activation>
            <modules>
                <module>samples/client/petstore/scala</module>
            </modules>
        </profile>
        <profile>
            <id>objc-client</id>
            <activation>
                <property>
                    <name>env</name>
                    <value>objc</value>
                </property>
            </activation>
            <modules>
                <module>samples/client/petstore/objc/default/SwaggerClientTests</module>
            </modules>
        </profile>
        <profile>
            <id>swift-client</id>
            <activation>
                <property>
                    <name>env</name>
                    <value>swift</value>
                </property>
            </activation>
            <modules>
                <module>samples/client/petstore/swift/default/SwaggerClientTests</module>
            </modules>
        </profile>
        <profile>
            <id>jaxrs-resteasy-server</id>
            <activation>
                <property>
                    <name>env</name>
                    <value>java</value>
                </property>
            </activation>
            <modules>
                <module>samples/server/petstore/jaxrs-resteasy/default</module>
            </modules>
        </profile>
        <profile>
            <id>jaxrs-resteasy-server-joda</id>
            <activation>
                <property>
                    <name>env</name>
                    <value>java</value>
                </property>
            </activation>
            <modules>
                <module>samples/server/petstore/jaxrs-resteasy/joda</module>
            </modules>
        </profile>
        <profile>
            <id>jaxrs-server</id>
            <activation>
                <property>
                    <name>env</name>
                    <value>java</value>
                </property>
            </activation>
            <modules>
                <module>samples/server/petstore/jaxrs/jersey2</module>
            </modules>
        </profile>
        <profile>
            <id>jaxrs-server-jersey1</id>
            <activation>
                <property>
                    <name>env</name>
                    <value>java</value>
                </property>
            </activation>
            <modules>
                <module>samples/server/petstore/jaxrs/jersey1</module>
            </modules>
        </profile>
        <profile>
            <id>typescript-fetch-client-tests-default</id>
            <activation>
                <property>
                    <name>env</name>
                    <value>java</value>
                </property>
            </activation>
            <modules>
                <module>samples/client/petstore/typescript-fetch/tests/default</module>
            </modules>
        </profile>
        <profile>
            <id>typescript-fetch-client-builds-default</id>
            <activation>
                <property>
                    <name>env</name>
                    <value>java</value>
                </property>
            </activation>
            <modules>
                <module>samples/client/petstore/typescript-fetch/builds/default</module>
            </modules>
        </profile>
        <profile>
            <id>typescript-fetch-client-builds-es6-target</id>
            <activation>
                <property>
                    <name>env</name>
                    <value>java</value>
                </property>
            </activation>
            <modules>
                <module>samples/client/petstore/typescript-fetch/builds/es6-target</module>
            </modules>
        </profile>
        <profile>
            <id>typescript-fetch-client-builds-with-npm-version</id>
            <activation>
                <property>
                    <name>env</name>
                    <value>java</value>
                </property>
            </activation>
            <modules>
                <module>samples/client/petstore/typescript-fetch/builds/with-npm-version</module>
            </modules>
        </profile>
        <profile>
            <id>typescript-angular-client</id>
            <activation>
                <property>
                    <name>env</name>
                    <value>java</value>
                </property>
            </activation>
            <modules>
                <module>samples/client/petstore/typescript-angular/npm</module>
            </modules>
        </profile>
        <profile>
            <id>typescript-node-npm-client</id>
            <activation>
                <property>
                    <name>env</name>
                    <value>java</value>
                </property>
            </activation>
            <modules>
                <module>samples/client/petstore/typescript-node/npm</module>
            </modules>
        </profile>
        <profile>
            <id>python-client</id>
            <activation>
                <property>
                    <name>env</name>
                    <value>java</value>
                </property>
            </activation>
            <modules>
                <module>samples/client/petstore/python</module>
            </modules>
        </profile>
        <profile>
            <id>ruby-client</id>
            <activation>
                <property>
                    <name>env</name>
                    <value>java</value>
                </property>
            </activation>
            <modules>
                <module>samples/client/petstore/ruby</module>
            </modules>
        </profile>
        <profile>
            <id>go-client</id>
            <activation>
                <property>
                    <name>env</name>
                    <value>java</value>
                </property>
            </activation>
            <modules>
                <module>samples/client/petstore/go</module>
            </modules>
        </profile>
        <profile>
            <id>spring-mvc</id>
            <activation>
                <property>
                    <name>env</name>
                    <value>java</value>
                </property>
            </activation>
            <modules>
                <module>samples/server/petstore/spring-mvc</module>
            </modules>
        </profile>
        <profile>
            <id>springboot</id>
            <activation>
                <property>
                    <name>env</name>
                    <value>java</value>
                </property>
            </activation>
            <modules>
                <module>samples/server/petstore/springboot</module>
            </modules>
        </profile>
        <profile>
            <id>spring-cloud</id>
            <activation>
                <property>
                    <name>env</name>
                    <value>java</value>
                </property>
            </activation>
            <modules>
                <module>samples/client/petstore/spring-cloud</module>
            </modules>
        </profile>
        <profile>
            <id>scalatra-server</id>
            <activation>
                <property>
                    <name>env</name>
                    <value>java</value>
                </property>
            </activation>
            <modules>
                <module>samples/server/petstore/scalatra</module>
            </modules>
        </profile>
        <profile>
            <id>java-inflector</id>
            <activation>
                <property>
                    <name>env</name>
                    <value>java</value>
                </property>
            </activation>
            <modules>
                <module>samples/server/petstore/java-inflector</module>
            </modules>
        </profile>
        <profile>
            <id>samples</id>
            <activation>
                <property>
                    <name>env</name>
                    <value>samples</value>
                </property>
            </activation>
            <modules>
                <!-- run ruby test first which has a random delay script to
                     avoid issues with running 2 CI jobs in parallel.       -->
                <!-- clients -->
                <module>samples/client/petstore/ruby</module>
                <module>samples/client/petstore/android/volley</module>
                <module>samples/client/petstore/clojure</module>
                <module>samples/client/petstore/go</module>
                <module>samples/client/petstore/java/feign</module>
                <module>samples/client/petstore/java/jersey1</module>
                <module>samples/client/petstore/java/jersey2</module>
                <module>samples/client/petstore/java/okhttp-gson</module>
                <module>samples/client/petstore/java/retrofit</module>
                <module>samples/client/petstore/java/retrofit2</module>
                <module>samples/client/petstore/java/retrofit2rx</module>
                <module>samples/client/petstore/javascript</module>
                <module>samples/client/petstore/python</module>
                <module>samples/client/petstore/scala</module>
                <module>samples/client/petstore/typescript-fetch/builds/default</module>
                <module>samples/client/petstore/typescript-fetch/builds/es6-target</module>
                <module>samples/client/petstore/typescript-fetch/builds/with-npm-version</module>
                <module>samples/client/petstore/typescript-fetch/tests/default</module>
                <module>samples/client/petstore/typescript-angular</module>
                <module>samples/client/petstore/typescript-node/npm</module>
                <!-- servers -->
                <module>samples/server/petstore/java-inflector</module>
                <module>samples/server/petstore/jaxrs/jersey1</module>
                <module>samples/server/petstore/jaxrs/jersey2</module>
                <module>samples/server/petstore/jaxrs-resteasy/default</module>
                <module>samples/server/petstore/jaxrs-resteasy/joda</module>
                <module>samples/server/petstore/scalatra</module>
                <module>samples/server/petstore/spring-mvc</module>
                <module>samples/client/petstore/spring-cloud</module>
                <module>samples/server/petstore/springboot</module>
                <!--module>samples/client/petstore/objc/SwaggerClientTests</module-->
                <!--module>samples/client/petstore/swift/SwaggerClientTests</module-->
            </modules>
        </profile>
    </profiles>
    <modules>
        <module>modules/swagger-codegen</module>
        <module>modules/swagger-codegen-cli</module>
        <module>modules/swagger-codegen-maven-plugin</module>
        <module>modules/swagger-generator</module>
    </modules>
    <reporting>
        <outputDirectory>target/site</outputDirectory>
        <plugins>
            <plugin>
                <groupId>net.alchim31.maven</groupId>
                <artifactId>scala-maven-plugin</artifactId>
                <version>${scala-maven-plugin-version}</version>
            </plugin>
            <plugin>
                <groupId>org.apache.maven.plugins</groupId>
                <artifactId>maven-jxr-plugin</artifactId>
                <version>2.5</version>
                <configuration>
                    <aggregate>true</aggregate>
                </configuration>
            </plugin>
            <plugin>
                <groupId>org.apache.maven.plugins</groupId>
                <artifactId>maven-project-info-reports-plugin</artifactId>
                <version>2.9</version>
                <reportSets>
                    <reportSet>
                        <reports>
                            <report>project-team</report>
                        </reports>
                    </reportSet>
                </reportSets>
            </plugin>
        </plugins>
    </reporting>
    <dependencyManagement>
        <dependencies>
            <dependency>
                <groupId>junit</groupId>
                <artifactId>junit</artifactId>
                <version>${junit-version}</version>
                <scope>test</scope>
            </dependency>
            <dependency>
                <groupId>org.testng</groupId>
                <artifactId>testng</artifactId>
                <version>${testng-version}</version>
                <scope>test</scope>
            </dependency>
            <dependency>
                <groupId>org.jmockit</groupId>
                <artifactId>jmockit</artifactId>
                <version>${jmockit-version}</version>
                <scope>test</scope>
            </dependency>
        </dependencies>
    </dependencyManagement>
    <repositories>
        <repository>
            <id>sonatype-snapshots</id>
            <url>https://oss.sonatype.org/content/repositories/snapshots</url>
            <snapshots>
                <enabled>true</enabled>
            </snapshots>
        </repository>
    </repositories>
    <properties>
        <swagger-parser-version>1.0.22</swagger-parser-version>
        <scala-version>2.11.1</scala-version>
        <felix-version>2.3.4</felix-version>
        <swagger-core-version>1.5.9</swagger-core-version>
        <commons-io-version>2.4</commons-io-version>
        <commons-cli-version>1.2</commons-cli-version>
        <junit-version>4.8.1</junit-version>
        <maven-plugin-version>1.0.0</maven-plugin-version>
        <commons-lang-version>3.4</commons-lang-version>
        <slf4j-version>1.7.12</slf4j-version>
        <scala-maven-plugin-version>3.2.1</scala-maven-plugin-version>
        <jmustache-version>1.12</jmustache-version>
        <testng-version>6.9.6</testng-version>
        <surefire-version>2.19.1</surefire-version>
        <jmockit-version>1.25</jmockit-version>
        <reflections-version>0.9.10</reflections-version>
    </properties>
</project><|MERGE_RESOLUTION|>--- conflicted
+++ resolved
@@ -10,11 +10,7 @@
     <artifactId>swagger-codegen-project</artifactId>
     <packaging>pom</packaging>
     <name>swagger-codegen-project</name>
-<<<<<<< HEAD
     <version>2.3.0-SNAPSHOT</version>
-=======
-    <version>2.2.2-SNAPSHOT</version>
->>>>>>> 153397e7
     <url>https://github.com/swagger-api/swagger-codegen</url>
     <scm>
         <connection>scm:git:git@github.com:swagger-api/swagger-codegen.git</connection>
